/*
Copyright 2018 The Kubernetes Authors.

Licensed under the Apache License, Version 2.0 (the "License");
you may not use this file except in compliance with the License.
You may obtain a copy of the License at

    http://www.apache.org/licenses/LICENSE-2.0

Unless required by applicable law or agreed to in writing, software
distributed under the License is distributed on an "AS IS" BASIS,
WITHOUT WARRANTIES OR CONDITIONS OF ANY KIND, either express or implied.
See the License for the specific language governing permissions and
limitations under the License.
*/

package controller

import (
	"fmt"
	"sync"
	"time"

	"k8s.io/apimachinery/pkg/runtime"
	utilruntime "k8s.io/apimachinery/pkg/util/runtime"
	"k8s.io/apimachinery/pkg/util/wait"
	"k8s.io/client-go/rest"
	"k8s.io/client-go/tools/record"
	"k8s.io/client-go/util/workqueue"
	"sigs.k8s.io/controller-runtime/pkg/cache"
	"sigs.k8s.io/controller-runtime/pkg/client"
	"sigs.k8s.io/controller-runtime/pkg/handler"
	ctrlmetrics "sigs.k8s.io/controller-runtime/pkg/internal/controller/metrics"
	logf "sigs.k8s.io/controller-runtime/pkg/internal/log"
	"sigs.k8s.io/controller-runtime/pkg/predicate"
	"sigs.k8s.io/controller-runtime/pkg/reconcile"
	"sigs.k8s.io/controller-runtime/pkg/runtime/inject"
	"sigs.k8s.io/controller-runtime/pkg/source"
)

var log = logf.RuntimeLog.WithName("controller")

var _ inject.Injector = &Controller{}

// Controller implements controller.Controller
type Controller struct {
	// Name is used to uniquely identify a Controller in tracing, logging and monitoring.  Name is required.
	Name string

	// MaxConcurrentReconciles is the maximum number of concurrent Reconciles which can be run. Defaults to 1.
	MaxConcurrentReconciles int

	// Reconciler is a function that can be called at any time with the Name / Namespace of an object and
	// ensures that the state of the system matches the state specified in the object.
	// Defaults to the DefaultReconcileFunc.
	Do reconcile.Reconciler

	// Client is a lazily initialized Client.  The controllerManager will initialize this when Start is called.
	Client client.Client

	// Scheme is injected by the controllerManager when controllerManager.Start is called
	Scheme *runtime.Scheme

	// informers are injected by the controllerManager when controllerManager.Start is called
	Cache cache.Cache

	// Config is the rest.Config used to talk to the apiserver.  Defaults to one of in-cluster, environment variable
	// specified, or the ~/.kube/Config.
	Config *rest.Config

	// MakeQueue constructs the queue for this controller once the controller is ready to start.
	// This exists because the standard Kubernetes workqueues start themselves immediately, which
	// leads to goroutine leaks if something calls controller.New repeatedly.
	MakeQueue func() workqueue.RateLimitingInterface

	// Queue is an listeningQueue that listens for events from Informers and adds object keys to
	// the Queue for processing
	Queue workqueue.RateLimitingInterface

	// SetFields is used to inject dependencies into other objects such as Sources, EventHandlers and Predicates
	SetFields func(i interface{}) error

	// mu is used to synchronize Controller setup
	mu sync.Mutex

	// JitterPeriod allows tests to reduce the JitterPeriod so they complete faster
	JitterPeriod time.Duration

	// WaitForCacheSync allows tests to mock out the WaitForCacheSync function to return an error
	// defaults to Cache.WaitForCacheSync
	WaitForCacheSync func(stopCh <-chan struct{}) bool

	// Started is true if the Controller has been Started
	Started bool

	// Recorder is an event recorder for recording Event resources to the
	// Kubernetes API.
	Recorder record.EventRecorder

	// TODO(community): Consider initializing a logger with the Controller Name as the tag

	// watches maintains a list of sources, handlers, and predicates to start when the controller is started.
	watches []watchDescription
}

// watchDescription contains all the information necessary to start a watch.
type watchDescription struct {
	src        source.Source
	handler    handler.EventHandler
	predicates []predicate.Predicate
}

// Reconcile implements reconcile.Reconciler
func (c *Controller) Reconcile(r reconcile.Request) (reconcile.Result, error) {
	return c.Do.Reconcile(r)
}

// Watch implements controller.Controller
func (c *Controller) Watch(src source.Source, evthdler handler.EventHandler, prct ...predicate.Predicate) error {
	c.mu.Lock()
	defer c.mu.Unlock()

	// Inject Cache into arguments
	if err := c.SetFields(src); err != nil {
		return err
	}
	if err := c.SetFields(evthdler); err != nil {
		return err
	}
	for _, pr := range prct {
		if err := c.SetFields(pr); err != nil {
			return err
		}
	}

	c.watches = append(c.watches, watchDescription{src: src, handler: evthdler, predicates: prct})
	if c.Started {
		log.Info("Starting EventSource", "controller", c.Name, "source", src)
		return src.Start(evthdler, c.Queue, prct...)
	}

	return nil
}

// Start implements controller.Controller
func (c *Controller) Start(stop <-chan struct{}) error {
	// use an IIFE to get proper lock handling
	// but lock outside to get proper handling of the queue shutdown
	c.mu.Lock()

	c.Queue = c.MakeQueue()
	defer c.Queue.ShutDown() // needs to be outside the iife so that we shutdown after the stop channel is closed

	err := func() error {
		defer c.mu.Unlock()

		// TODO(pwittrock): Reconsider HandleCrash
		defer utilruntime.HandleCrash()

		// NB(directxman12): launch the sources *before* trying to wait for the
		// caches to sync so that they have a chance to register their intendeded
		// caches.
		for _, watch := range c.watches {
			log.Info("Starting EventSource", "controller", c.Name, "source", watch.src)
			if err := watch.src.Start(watch.handler, c.Queue, watch.predicates...); err != nil {
				return err
			}
		}

		// Start the SharedIndexInformer factories to begin populating the SharedIndexInformer caches
		log.Info("Starting Controller", "controller", c.Name)

		// Wait for the caches to be synced before starting workers
		if c.WaitForCacheSync == nil {
			c.WaitForCacheSync = c.Cache.WaitForCacheSync
		}
		if ok := c.WaitForCacheSync(stop); !ok {
			// This code is unreachable right now since WaitForCacheSync will never return an error
			// Leaving it here because that could happen in the future
			err := fmt.Errorf("failed to wait for %s caches to sync", c.Name)
			log.Error(err, "Could not wait for Cache to sync", "controller", c.Name)
			return err
		}

		if c.JitterPeriod == 0 {
			c.JitterPeriod = 1 * time.Second
		}

		// Launch workers to process resources
		log.Info("Starting workers", "controller", c.Name, "worker count", c.MaxConcurrentReconciles)
		for i := 0; i < c.MaxConcurrentReconciles; i++ {
			// Process work items
			go wait.Until(c.worker, c.JitterPeriod, stop)
		}

		c.Started = true
		return nil
	}()
	if err != nil {
		return err
	}

	<-stop
	log.Info("Stopping workers", "controller", c.Name)
	return nil
}

// worker runs a worker thread that just dequeues items, processes them, and marks them done.
// It enforces that the reconcileHandler is never invoked concurrently with the same object.
func (c *Controller) worker() {
	for c.processNextWorkItem() {
	}
}

// processNextWorkItem will read a single work item off the workqueue and
// attempt to process it, by calling the reconcileHandler.
func (c *Controller) processNextWorkItem() bool {
<<<<<<< HEAD
	// This code copy-pasted from the sample-Controller.

	// Update metrics after processing each item
	reconcileStartTS := time.Now()
	defer func() {
		c.updateMetrics(time.Now().Sub(reconcileStartTS))
	}()

=======
>>>>>>> bc63fde3
	obj, shutdown := c.Queue.Get()
	if shutdown {
		// Stop working
		return false
	}

	// We call Done here so the workqueue knows we have finished
	// processing this item. We also must remember to call Forget if we
	// do not want this work item being re-queued. For example, we do
	// not call Forget if a transient error occurs, instead the item is
	// put back on the workqueue and attempted again after a back-off
	// period.
	defer c.Queue.Done(obj)

	return c.reconcileHandler(obj)
}

func (c *Controller) reconcileHandler(obj interface{}) bool {
	// Update metrics after processing each item
	reconcileStartTS := time.Now()
	defer func() {
		c.updateMetrics(time.Now().Sub(reconcileStartTS))
	}()

	var req reconcile.Request
	var ok bool
	if req, ok = obj.(reconcile.Request); !ok {
		// As the item in the workqueue is actually invalid, we call
		// Forget here else we'd go into a loop of attempting to
		// process a work item that is invalid.
		c.Queue.Forget(obj)
		log.Error(nil, "Queue item was not a Request",
			"controller", c.Name, "type", fmt.Sprintf("%T", obj), "value", obj)
		// Return true, don't take a break
		return true
	}
	// RunInformersAndControllers the syncHandler, passing it the namespace/Name string of the
	// resource to be synced.
	if result, err := c.Do.Reconcile(req); err != nil {
		c.Queue.AddRateLimited(req)
		log.Error(err, "Reconciler error", "controller", c.Name, "request", req)
		ctrlmetrics.ReconcileErrors.WithLabelValues(c.Name).Inc()
		ctrlmetrics.ReconcileTotal.WithLabelValues(c.Name, "error").Inc()
		return false
	} else if result.RequeueAfter > 0 {
		// The result.RequeueAfter request will be lost, if it is returned
		// along with a non-nil error. But this is intended as
		// We need to drive to stable reconcile loops before queuing due
		// to result.RequestAfter
		c.Queue.Forget(obj)
		c.Queue.AddAfter(req, result.RequeueAfter)
		ctrlmetrics.ReconcileTotal.WithLabelValues(c.Name, "requeue_after").Inc()
		return true
	} else if result.Requeue {
		c.Queue.AddRateLimited(req)
		ctrlmetrics.ReconcileTotal.WithLabelValues(c.Name, "requeue").Inc()
		return true
	}

	// Finally, if no error occurs we Forget this item so it does not
	// get queued again until another change happens.
	c.Queue.Forget(obj)

	// TODO(directxman12): What does 1 mean?  Do we want level constants?  Do we want levels at all?
	log.V(1).Info("Successfully Reconciled", "controller", c.Name, "request", req)

	ctrlmetrics.ReconcileTotal.WithLabelValues(c.Name, "success").Inc()
	// Return true, don't take a break
	return true
}

// InjectFunc implement SetFields.Injector
func (c *Controller) InjectFunc(f inject.Func) error {
	c.SetFields = f
	return nil
}

// updateMetrics updates prometheus metrics within the controller
func (c *Controller) updateMetrics(reconcileTime time.Duration) {
	ctrlmetrics.ReconcileTime.WithLabelValues(c.Name).Observe(reconcileTime.Seconds())
}<|MERGE_RESOLUTION|>--- conflicted
+++ resolved
@@ -215,17 +215,6 @@
 // processNextWorkItem will read a single work item off the workqueue and
 // attempt to process it, by calling the reconcileHandler.
 func (c *Controller) processNextWorkItem() bool {
-<<<<<<< HEAD
-	// This code copy-pasted from the sample-Controller.
-
-	// Update metrics after processing each item
-	reconcileStartTS := time.Now()
-	defer func() {
-		c.updateMetrics(time.Now().Sub(reconcileStartTS))
-	}()
-
-=======
->>>>>>> bc63fde3
 	obj, shutdown := c.Queue.Get()
 	if shutdown {
 		// Stop working
