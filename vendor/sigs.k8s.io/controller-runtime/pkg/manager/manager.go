/*
Copyright 2018 The Kubernetes Authors.

Licensed under the Apache License, Version 2.0 (the "License");
you may not use this file except in compliance with the License.
You may obtain a copy of the License at

    http://www.apache.org/licenses/LICENSE-2.0

Unless required by applicable law or agreed to in writing, software
distributed under the License is distributed on an "AS IS" BASIS,
WITHOUT WARRANTIES OR CONDITIONS OF ANY KIND, either express or implied.
See the License for the specific language governing permissions and
limitations under the License.
*/

package manager

import (
	"fmt"
	"net"
	"time"

	"github.com/go-logr/logr"

	"k8s.io/apimachinery/pkg/api/meta"
	"k8s.io/apimachinery/pkg/runtime"
	"k8s.io/client-go/kubernetes/scheme"
	"k8s.io/client-go/rest"
	"k8s.io/client-go/tools/leaderelection/resourcelock"
	"k8s.io/client-go/tools/record"
	"sigs.k8s.io/controller-runtime/pkg/cache"
	"sigs.k8s.io/controller-runtime/pkg/client"
	"sigs.k8s.io/controller-runtime/pkg/client/apiutil"
	"sigs.k8s.io/controller-runtime/pkg/healthz"
	internalrecorder "sigs.k8s.io/controller-runtime/pkg/internal/recorder"
	"sigs.k8s.io/controller-runtime/pkg/leaderelection"
	"sigs.k8s.io/controller-runtime/pkg/metrics"
	"sigs.k8s.io/controller-runtime/pkg/recorder"
	"sigs.k8s.io/controller-runtime/pkg/webhook"
)

// Manager initializes shared dependencies such as Caches and Clients, and provides them to Runnables.
// A Manager is required to create Controllers.
type Manager interface {
	// Add will set requested dependencies on the component, and cause the component to be
	// started when Start is called.  Add will inject any dependencies for which the argument
	// implements the inject interface - e.g. inject.Client.
	// Depending on if a Runnable implements LeaderElectionRunnable interface, a Runnable can be run in either
	// non-leaderelection mode (always running) or leader election mode (managed by leader election if enabled).
	Add(Runnable) error

	// SetFields will set any dependencies on an object for which the object has implemented the inject
	// interface - e.g. inject.Client.
	SetFields(interface{}) error

	// AddHealthzCheck allows you to add Healthz checker
	AddHealthzCheck(name string, check healthz.Checker) error

	// AddReadyzCheck allows you to add Readyz checker
	AddReadyzCheck(name string, check healthz.Checker) error

	// Start starts all registered Controllers and blocks until the Stop channel is closed.
	// Returns an error if there is an error starting any controller.
	Start(<-chan struct{}) error

	// GetConfig returns an initialized Config
	GetConfig() *rest.Config

	// GetScheme returns an initialized Scheme
	GetScheme() *runtime.Scheme

<<<<<<< HEAD
	// GetClient returns a client configured with the Config
=======
	// GetClient returns a client configured with the Config. This client may
	// not be a fully "direct" client -- it may read from a cache, for
	// instance.  See Options.NewClient for more information on how the default
	// implementation works.
>>>>>>> bc63fde3
	GetClient() client.Client

	// GetFieldIndexer returns a client.FieldIndexer configured with the client
	GetFieldIndexer() client.FieldIndexer

	// GetCache returns a cache.Cache
	GetCache() cache.Cache

	// GetEventRecorderFor returns a new EventRecorder for the provided name
	GetEventRecorderFor(name string) record.EventRecorder

	// GetRESTMapper returns a RESTMapper
	GetRESTMapper() meta.RESTMapper

	// GetAPIReader returns a reader that will be configured to use the API server.
	// This should be used sparingly and only when the client does not fit your
	// use case.
	GetAPIReader() client.Reader

	// GetWebhookServer returns a webhook.Server
	GetWebhookServer() *webhook.Server
}

// Options are the arguments for creating a new Manager
type Options struct {
	// Scheme is the scheme used to resolve runtime.Objects to GroupVersionKinds / Resources
	// Defaults to the kubernetes/client-go scheme.Scheme, but it's almost always better
	// idea to pass your own scheme in.  See the documentation in pkg/scheme for more information.
	Scheme *runtime.Scheme

	// MapperProvider provides the rest mapper used to map go types to Kubernetes APIs
	MapperProvider func(c *rest.Config) (meta.RESTMapper, error)

	// SyncPeriod determines the minimum frequency at which watched resources are
	// reconciled. A lower period will correct entropy more quickly, but reduce
	// responsiveness to change if there are many watched resources. Change this
	// value only if you know what you are doing. Defaults to 10 hours if unset.
	SyncPeriod *time.Duration

	// LeaderElection determines whether or not to use leader election when
	// starting the manager.
	LeaderElection bool

	// LeaderElectionNamespace determines the namespace in which the leader
	// election configmap will be created.
	LeaderElectionNamespace string

	// LeaderElectionID determines the name of the configmap that leader election
	// will use for holding the leader lock.
	LeaderElectionID string

	// LeaseDuration is the duration that non-leader candidates will
	// wait to force acquire leadership. This is measured against time of
	// last observed ack. Default is 15 seconds.
	LeaseDuration *time.Duration
	// RenewDeadline is the duration that the acting master will retry
	// refreshing leadership before giving up. Default is 10 seconds.
	RenewDeadline *time.Duration
	// RetryPeriod is the duration the LeaderElector clients should wait
	// between tries of actions. Default is 2 seconds.
	RetryPeriod *time.Duration

	// Namespace if specified restricts the manager's cache to watch objects in
	// the desired namespace Defaults to all namespaces
	//
	// Note: If a namespace is specified, controllers can still Watch for a
	// cluster-scoped resource (e.g Node).  For namespaced resources the cache
	// will only hold objects from the desired namespace.
	Namespace string

	// MetricsBindAddress is the TCP address that the controller should bind to
	// for serving prometheus metrics.
	// It can be set to "0" to disable the metrics serving.
	MetricsBindAddress string

<<<<<<< HEAD
=======
	// HealthProbeBindAddress is the TCP address that the controller should bind to
	// for serving health probes
	HealthProbeBindAddress string

	// Readiness probe endpoint name, defaults to "readyz"
	ReadinessEndpointName string

	// Liveness probe endpoint name, defaults to "healthz"
	LivenessEndpointName string

>>>>>>> bc63fde3
	// Port is the port that the webhook server serves at.
	// It is used to set webhook.Server.Port.
	Port int
	// Host is the hostname that the webhook server binds to.
	// It is used to set webhook.Server.Host.
	Host string

<<<<<<< HEAD
=======
	// CertDir is the directory that contains the server key and certificate.
	// if not set, webhook server would look up the server key and certificate in
	// {TempDir}/k8s-webhook-server/serving-certs
	CertDir string
>>>>>>> bc63fde3
	// Functions to all for a user to customize the values that will be injected.

	// NewCache is the function that will create the cache to be used
	// by the manager. If not set this will use the default new cache function.
	NewCache cache.NewCacheFunc

	// NewClient will create the client to be used by the manager.
	// If not set this will create the default DelegatingClient that will
	// use the cache for reads and the client for writes.
	NewClient NewClientFunc

<<<<<<< HEAD
	// Dependency injection for testing
	newRecorderProvider func(config *rest.Config, scheme *runtime.Scheme, logger logr.Logger) (recorder.Provider, error)
	newResourceLock     func(config *rest.Config, recorderProvider recorder.Provider, options leaderelection.Options) (resourcelock.Interface, error)
	newMetricsListener  func(addr string) (net.Listener, error)
=======
	// EventBroadcaster records Events emitted by the manager and sends them to the Kubernetes API
	// Use this to customize the event correlator and spam filter
	EventBroadcaster record.EventBroadcaster

	// Dependency injection for testing
	newRecorderProvider    func(config *rest.Config, scheme *runtime.Scheme, logger logr.Logger, broadcaster record.EventBroadcaster) (recorder.Provider, error)
	newResourceLock        func(config *rest.Config, recorderProvider recorder.Provider, options leaderelection.Options) (resourcelock.Interface, error)
	newMetricsListener     func(addr string) (net.Listener, error)
	newHealthProbeListener func(addr string) (net.Listener, error)
>>>>>>> bc63fde3
}

// NewClientFunc allows a user to define how to create a client
type NewClientFunc func(cache cache.Cache, config *rest.Config, options client.Options) (client.Client, error)

// Runnable allows a component to be started.
// It's very important that Start blocks until
// it's done running.
type Runnable interface {
	// Start starts running the component.  The component will stop running
	// when the channel is closed.  Start blocks until the channel is closed or
	// an error occurs.
	Start(<-chan struct{}) error
}

// RunnableFunc implements Runnable using a function.
// It's very important that the given function block
// until it's done running.
type RunnableFunc func(<-chan struct{}) error

// Start implements Runnable
func (r RunnableFunc) Start(s <-chan struct{}) error {
	return r(s)
}

// LeaderElectionRunnable knows if a Runnable needs to be run in the leader election mode.
type LeaderElectionRunnable interface {
	// NeedLeaderElection returns true if the Runnable needs to be run in the leader election mode.
	// e.g. controllers need to be run in leader election mode, while webhook server doesn't.
	NeedLeaderElection() bool
}

// New returns a new Manager for creating Controllers.
func New(config *rest.Config, options Options) (Manager, error) {
	// Initialize a rest.config if none was specified
	if config == nil {
		return nil, fmt.Errorf("must specify Config")
	}

	// Set default values for options fields
	options = setOptionsDefaults(options)

	// Create the mapper provider
	mapper, err := options.MapperProvider(config)
	if err != nil {
		log.Error(err, "Failed to get API Group-Resources")
		return nil, err
	}

	// Create the cache for the cached read client and registering informers
	cache, err := options.NewCache(config, cache.Options{Scheme: options.Scheme, Mapper: mapper, Resync: options.SyncPeriod, Namespace: options.Namespace})
	if err != nil {
		return nil, err
	}

	apiReader, err := client.New(config, client.Options{Scheme: options.Scheme, Mapper: mapper})
	if err != nil {
		return nil, err
	}

	writeObj, err := options.NewClient(cache, config, client.Options{Scheme: options.Scheme, Mapper: mapper})
	if err != nil {
		return nil, err
	}
	// Create the recorder provider to inject event recorders for the components.
	// TODO(directxman12): the log for the event provider should have a context (name, tags, etc) specific
	// to the particular controller that it's being injected into, rather than a generic one like is here.
	recorderProvider, err := options.newRecorderProvider(config, options.Scheme, log.WithName("events"), options.EventBroadcaster)
	if err != nil {
		return nil, err
	}

	// Create the resource lock to enable leader election)
	resourceLock, err := options.newResourceLock(config, recorderProvider, leaderelection.Options{
		LeaderElection:          options.LeaderElection,
		LeaderElectionID:        options.LeaderElectionID,
		LeaderElectionNamespace: options.LeaderElectionNamespace,
	})
	if err != nil {
		return nil, err
	}

<<<<<<< HEAD
	// Create the mertics listener. This will throw an error if the metrics bind
=======
	// Create the metrics listener. This will throw an error if the metrics bind
	// address is invalid or already in use.
	metricsListener, err := options.newMetricsListener(options.MetricsBindAddress)
	if err != nil {
		return nil, err
	}

	// Create health probes listener. This will throw an error if the bind
>>>>>>> bc63fde3
	// address is invalid or already in use.
	healthProbeListener, err := options.newHealthProbeListener(options.HealthProbeBindAddress)
	if err != nil {
		return nil, err
	}

	stop := make(chan struct{})

	return &controllerManager{
<<<<<<< HEAD
		config:           config,
		scheme:           options.Scheme,
		errChan:          make(chan error),
		cache:            cache,
		fieldIndexes:     cache,
		client:           writeObj,
		apiReader:        apiReader,
		recorderProvider: recorderProvider,
		resourceLock:     resourceLock,
		mapper:           mapper,
		metricsListener:  metricsListener,
		internalStop:     stop,
		internalStopper:  stop,
		port:             options.Port,
		host:             options.Host,
		leaseDuration:    *options.LeaseDuration,
		renewDeadline:    *options.RenewDeadline,
		retryPeriod:      *options.RetryPeriod,
=======
		config:                config,
		scheme:                options.Scheme,
		cache:                 cache,
		fieldIndexes:          cache,
		client:                writeObj,
		apiReader:             apiReader,
		recorderProvider:      recorderProvider,
		resourceLock:          resourceLock,
		mapper:                mapper,
		metricsListener:       metricsListener,
		internalStop:          stop,
		internalStopper:       stop,
		port:                  options.Port,
		host:                  options.Host,
		certDir:               options.CertDir,
		leaseDuration:         *options.LeaseDuration,
		renewDeadline:         *options.RenewDeadline,
		retryPeriod:           *options.RetryPeriod,
		healthProbeListener:   healthProbeListener,
		readinessEndpointName: options.ReadinessEndpointName,
		livenessEndpointName:  options.LivenessEndpointName,
>>>>>>> bc63fde3
	}, nil
}

// defaultNewClient creates the default caching client
func defaultNewClient(cache cache.Cache, config *rest.Config, options client.Options) (client.Client, error) {
	// Create the Client for Write operations.
	c, err := client.New(config, options)
	if err != nil {
		return nil, err
	}

	return &client.DelegatingClient{
		Reader: &client.DelegatingReader{
			CacheReader:  cache,
			ClientReader: c,
		},
		Writer:       c,
		StatusClient: c,
	}, nil
}

// defaultHealthProbeListener creates the default health probes listener bound to the given address
func defaultHealthProbeListener(addr string) (net.Listener, error) {
	if addr == "" || addr == "0" {
		return nil, nil
	}

	ln, err := net.Listen("tcp", addr)
	if err != nil {
		return nil, fmt.Errorf("error listening on %s: %v", addr, err)
	}
	return ln, nil
}

// setOptionsDefaults set default values for Options fields
func setOptionsDefaults(options Options) Options {
	// Use the Kubernetes client-go scheme if none is specified
	if options.Scheme == nil {
		options.Scheme = scheme.Scheme
	}

	if options.MapperProvider == nil {
		options.MapperProvider = func(c *rest.Config) (meta.RESTMapper, error) {
			return apiutil.NewDynamicRESTMapper(c)
		}
	}

	// Allow newClient to be mocked
	if options.NewClient == nil {
		options.NewClient = defaultNewClient
	}

	// Allow newCache to be mocked
	if options.NewCache == nil {
		options.NewCache = cache.New
	}

	// Allow newRecorderProvider to be mocked
	if options.newRecorderProvider == nil {
		options.newRecorderProvider = internalrecorder.NewProvider
	}

	// Allow newResourceLock to be mocked
	if options.newResourceLock == nil {
		options.newResourceLock = leaderelection.NewResourceLock
	}

	if options.newMetricsListener == nil {
		options.newMetricsListener = metrics.NewListener
	}
	leaseDuration, renewDeadline, retryPeriod := defaultLeaseDuration, defaultRenewDeadline, defaultRetryPeriod
	if options.LeaseDuration == nil {
		options.LeaseDuration = &leaseDuration
	}

	if options.RenewDeadline == nil {
		options.RenewDeadline = &renewDeadline
	}

	if options.RetryPeriod == nil {
		options.RetryPeriod = &retryPeriod
	}
<<<<<<< HEAD
=======

	if options.EventBroadcaster == nil {
		options.EventBroadcaster = record.NewBroadcaster()
	}

	if options.ReadinessEndpointName == "" {
		options.ReadinessEndpointName = defaultReadinessEndpoint
	}

	if options.LivenessEndpointName == "" {
		options.LivenessEndpointName = defaultLivenessEndpoint
	}

	if options.newHealthProbeListener == nil {
		options.newHealthProbeListener = defaultHealthProbeListener
	}
>>>>>>> bc63fde3

	return options
}<|MERGE_RESOLUTION|>--- conflicted
+++ resolved
@@ -70,14 +70,10 @@
 	// GetScheme returns an initialized Scheme
 	GetScheme() *runtime.Scheme
 
-<<<<<<< HEAD
-	// GetClient returns a client configured with the Config
-=======
 	// GetClient returns a client configured with the Config. This client may
 	// not be a fully "direct" client -- it may read from a cache, for
 	// instance.  See Options.NewClient for more information on how the default
 	// implementation works.
->>>>>>> bc63fde3
 	GetClient() client.Client
 
 	// GetFieldIndexer returns a client.FieldIndexer configured with the client
@@ -153,8 +149,6 @@
 	// It can be set to "0" to disable the metrics serving.
 	MetricsBindAddress string
 
-<<<<<<< HEAD
-=======
 	// HealthProbeBindAddress is the TCP address that the controller should bind to
 	// for serving health probes
 	HealthProbeBindAddress string
@@ -165,7 +159,6 @@
 	// Liveness probe endpoint name, defaults to "healthz"
 	LivenessEndpointName string
 
->>>>>>> bc63fde3
 	// Port is the port that the webhook server serves at.
 	// It is used to set webhook.Server.Port.
 	Port int
@@ -173,13 +166,10 @@
 	// It is used to set webhook.Server.Host.
 	Host string
 
-<<<<<<< HEAD
-=======
 	// CertDir is the directory that contains the server key and certificate.
 	// if not set, webhook server would look up the server key and certificate in
 	// {TempDir}/k8s-webhook-server/serving-certs
 	CertDir string
->>>>>>> bc63fde3
 	// Functions to all for a user to customize the values that will be injected.
 
 	// NewCache is the function that will create the cache to be used
@@ -191,12 +181,6 @@
 	// use the cache for reads and the client for writes.
 	NewClient NewClientFunc
 
-<<<<<<< HEAD
-	// Dependency injection for testing
-	newRecorderProvider func(config *rest.Config, scheme *runtime.Scheme, logger logr.Logger) (recorder.Provider, error)
-	newResourceLock     func(config *rest.Config, recorderProvider recorder.Provider, options leaderelection.Options) (resourcelock.Interface, error)
-	newMetricsListener  func(addr string) (net.Listener, error)
-=======
 	// EventBroadcaster records Events emitted by the manager and sends them to the Kubernetes API
 	// Use this to customize the event correlator and spam filter
 	EventBroadcaster record.EventBroadcaster
@@ -206,7 +190,6 @@
 	newResourceLock        func(config *rest.Config, recorderProvider recorder.Provider, options leaderelection.Options) (resourcelock.Interface, error)
 	newMetricsListener     func(addr string) (net.Listener, error)
 	newHealthProbeListener func(addr string) (net.Listener, error)
->>>>>>> bc63fde3
 }
 
 // NewClientFunc allows a user to define how to create a client
@@ -289,9 +272,6 @@
 		return nil, err
 	}
 
-<<<<<<< HEAD
-	// Create the mertics listener. This will throw an error if the metrics bind
-=======
 	// Create the metrics listener. This will throw an error if the metrics bind
 	// address is invalid or already in use.
 	metricsListener, err := options.newMetricsListener(options.MetricsBindAddress)
@@ -300,7 +280,6 @@
 	}
 
 	// Create health probes listener. This will throw an error if the bind
->>>>>>> bc63fde3
 	// address is invalid or already in use.
 	healthProbeListener, err := options.newHealthProbeListener(options.HealthProbeBindAddress)
 	if err != nil {
@@ -310,26 +289,6 @@
 	stop := make(chan struct{})
 
 	return &controllerManager{
-<<<<<<< HEAD
-		config:           config,
-		scheme:           options.Scheme,
-		errChan:          make(chan error),
-		cache:            cache,
-		fieldIndexes:     cache,
-		client:           writeObj,
-		apiReader:        apiReader,
-		recorderProvider: recorderProvider,
-		resourceLock:     resourceLock,
-		mapper:           mapper,
-		metricsListener:  metricsListener,
-		internalStop:     stop,
-		internalStopper:  stop,
-		port:             options.Port,
-		host:             options.Host,
-		leaseDuration:    *options.LeaseDuration,
-		renewDeadline:    *options.RenewDeadline,
-		retryPeriod:      *options.RetryPeriod,
-=======
 		config:                config,
 		scheme:                options.Scheme,
 		cache:                 cache,
@@ -351,7 +310,6 @@
 		healthProbeListener:   healthProbeListener,
 		readinessEndpointName: options.ReadinessEndpointName,
 		livenessEndpointName:  options.LivenessEndpointName,
->>>>>>> bc63fde3
 	}, nil
 }
 
@@ -434,8 +392,6 @@
 	if options.RetryPeriod == nil {
 		options.RetryPeriod = &retryPeriod
 	}
-<<<<<<< HEAD
-=======
 
 	if options.EventBroadcaster == nil {
 		options.EventBroadcaster = record.NewBroadcaster()
@@ -452,7 +408,6 @@
 	if options.newHealthProbeListener == nil {
 		options.newHealthProbeListener = defaultHealthProbeListener
 	}
->>>>>>> bc63fde3
 
 	return options
 }