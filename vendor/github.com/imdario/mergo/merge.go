// Copyright 2013 Dario Castañé. All rights reserved.
// Copyright 2009 The Go Authors. All rights reserved.
// Use of this source code is governed by a BSD-style
// license that can be found in the LICENSE file.

// Based on src/pkg/reflect/deepequal.go from official
// golang's stdlib.

package mergo

import (
	"fmt"
	"reflect"
)

func hasExportedField(dst reflect.Value) (exported bool) {
	for i, n := 0, dst.NumField(); i < n; i++ {
		field := dst.Type().Field(i)
		if field.Anonymous && dst.Field(i).Kind() == reflect.Struct {
			exported = exported || hasExportedField(dst.Field(i))
		} else {
			exported = exported || len(field.PkgPath) == 0
		}
	}
	return
}

type Config struct {
<<<<<<< HEAD
	Overwrite               bool
	AppendSlice             bool
	Transformers            Transformers
	overwriteWithEmptyValue bool
=======
	Overwrite                    bool
	AppendSlice                  bool
	TypeCheck                    bool
	Transformers                 Transformers
	overwriteWithEmptyValue      bool
	overwriteSliceWithEmptyValue bool
>>>>>>> bc63fde3
}

type Transformers interface {
	Transformer(reflect.Type) func(dst, src reflect.Value) error
}

// Traverses recursively both values, assigning src's fields values to dst.
// The map argument tracks comparisons that have already been seen, which allows
// short circuiting on recursive types.
func deepMerge(dst, src reflect.Value, visited map[uintptr]*visit, depth int, config *Config) (err error) {
	overwrite := config.Overwrite
<<<<<<< HEAD
	overwriteWithEmptySrc := config.overwriteWithEmptyValue
=======
	typeCheck := config.TypeCheck
	overwriteWithEmptySrc := config.overwriteWithEmptyValue
	overwriteSliceWithEmptySrc := config.overwriteSliceWithEmptyValue
>>>>>>> bc63fde3
	config.overwriteWithEmptyValue = false

	if !src.IsValid() {
		return
	}
	if dst.CanAddr() {
		addr := dst.UnsafeAddr()
		h := 17 * addr
		seen := visited[h]
		typ := dst.Type()
		for p := seen; p != nil; p = p.next {
			if p.ptr == addr && p.typ == typ {
				return nil
			}
		}
		// Remember, remember...
		visited[h] = &visit{addr, typ, seen}
	}

	if config.Transformers != nil && !isEmptyValue(dst) {
		if fn := config.Transformers.Transformer(dst.Type()); fn != nil {
			err = fn(dst, src)
			return
		}
	}

	switch dst.Kind() {
	case reflect.Struct:
		if hasExportedField(dst) {
			for i, n := 0, dst.NumField(); i < n; i++ {
				if err = deepMerge(dst.Field(i), src.Field(i), visited, depth+1, config); err != nil {
					return
				}
			}
		} else {
			if dst.CanSet() && (!isEmptyValue(src) || overwriteWithEmptySrc) && (overwrite || isEmptyValue(dst)) {
				dst.Set(src)
			}
		}
	case reflect.Map:
		if dst.IsNil() && !src.IsNil() {
			dst.Set(reflect.MakeMap(dst.Type()))
		}
		for _, key := range src.MapKeys() {
			srcElement := src.MapIndex(key)
			if !srcElement.IsValid() {
				continue
			}
			dstElement := dst.MapIndex(key)
			switch srcElement.Kind() {
			case reflect.Chan, reflect.Func, reflect.Map, reflect.Interface, reflect.Slice:
				if srcElement.IsNil() {
					continue
				}
				fallthrough
			default:
				if !srcElement.CanInterface() {
					continue
				}
				switch reflect.TypeOf(srcElement.Interface()).Kind() {
				case reflect.Struct:
					fallthrough
				case reflect.Ptr:
					fallthrough
				case reflect.Map:
					srcMapElm := srcElement
					dstMapElm := dstElement
					if srcMapElm.CanInterface() {
						srcMapElm = reflect.ValueOf(srcMapElm.Interface())
						if dstMapElm.IsValid() {
							dstMapElm = reflect.ValueOf(dstMapElm.Interface())
						}
					}
					if err = deepMerge(dstMapElm, srcMapElm, visited, depth+1, config); err != nil {
						return
					}
				case reflect.Slice:
					srcSlice := reflect.ValueOf(srcElement.Interface())

					var dstSlice reflect.Value
					if !dstElement.IsValid() || dstElement.IsNil() {
						dstSlice = reflect.MakeSlice(srcSlice.Type(), 0, srcSlice.Len())
					} else {
						dstSlice = reflect.ValueOf(dstElement.Interface())
					}

<<<<<<< HEAD
					if (!isEmptyValue(src) || overwriteWithEmptySrc) && (overwrite || isEmptyValue(dst)) && !config.AppendSlice {
=======
					if (!isEmptyValue(src) || overwriteWithEmptySrc || overwriteSliceWithEmptySrc) && (overwrite || isEmptyValue(dst)) && !config.AppendSlice {
						if typeCheck && srcSlice.Type() != dstSlice.Type() {
							return fmt.Errorf("cannot override two slices with different type (%s, %s)", srcSlice.Type(), dstSlice.Type())
						}
>>>>>>> bc63fde3
						dstSlice = srcSlice
					} else if config.AppendSlice {
						if srcSlice.Type() != dstSlice.Type() {
							return fmt.Errorf("cannot append two slices with different type (%s, %s)", srcSlice.Type(), dstSlice.Type())
						}
						dstSlice = reflect.AppendSlice(dstSlice, srcSlice)
					}
					dst.SetMapIndex(key, dstSlice)
				}
			}
			if dstElement.IsValid() && !isEmptyValue(dstElement) && (reflect.TypeOf(srcElement.Interface()).Kind() == reflect.Map || reflect.TypeOf(srcElement.Interface()).Kind() == reflect.Slice) {
				continue
			}

			if srcElement.IsValid() && ((srcElement.Kind() != reflect.Ptr && overwrite) || !dstElement.IsValid() || isEmptyValue(dstElement)) {
				if dst.IsNil() {
					dst.Set(reflect.MakeMap(dst.Type()))
				}
				dst.SetMapIndex(key, srcElement)
			}
		}
	case reflect.Slice:
		if !dst.CanSet() {
			break
		}
<<<<<<< HEAD
		if (!isEmptyValue(src) || overwriteWithEmptySrc) && (overwrite || isEmptyValue(dst)) && !config.AppendSlice {
=======
		if (!isEmptyValue(src) || overwriteWithEmptySrc || overwriteSliceWithEmptySrc) && (overwrite || isEmptyValue(dst)) && !config.AppendSlice {
>>>>>>> bc63fde3
			dst.Set(src)
		} else if config.AppendSlice {
			if src.Type() != dst.Type() {
				return fmt.Errorf("cannot append two slice with different type (%s, %s)", src.Type(), dst.Type())
			}
			dst.Set(reflect.AppendSlice(dst, src))
		}
	case reflect.Ptr:
		fallthrough
	case reflect.Interface:
		if src.IsNil() {
			break
		}

		if dst.Kind() != reflect.Ptr && src.Type().AssignableTo(dst.Type()) {
			if dst.IsNil() || overwrite {
				if dst.CanSet() && (overwrite || isEmptyValue(dst)) {
					dst.Set(src)
				}
			}
			break
		}

		if src.Kind() != reflect.Interface {
			if dst.IsNil() || (src.Kind() != reflect.Ptr && overwrite) {
				if dst.CanSet() && (overwrite || isEmptyValue(dst)) {
					dst.Set(src)
				}
			} else if src.Kind() == reflect.Ptr {
				if err = deepMerge(dst.Elem(), src.Elem(), visited, depth+1, config); err != nil {
					return
				}
			} else if dst.Elem().Type() == src.Type() {
				if err = deepMerge(dst.Elem(), src, visited, depth+1, config); err != nil {
					return
				}
			} else {
				return ErrDifferentArgumentsTypes
			}
			break
		}
		if dst.IsNil() || overwrite {
			if dst.CanSet() && (overwrite || isEmptyValue(dst)) {
				dst.Set(src)
			}
		} else if err = deepMerge(dst.Elem(), src.Elem(), visited, depth+1, config); err != nil {
			return
		}
	default:
		if dst.CanSet() && (!isEmptyValue(src) || overwriteWithEmptySrc) && (overwrite || isEmptyValue(dst)) {
			dst.Set(src)
		}
	}

	return
}

// Merge will fill any empty for value type attributes on the dst struct using corresponding
// src attributes if they themselves are not empty. dst and src must be valid same-type structs
// and dst must be a pointer to struct.
// It won't merge unexported (private) fields and will do recursively any exported field.
func Merge(dst, src interface{}, opts ...func(*Config)) error {
	return merge(dst, src, opts...)
}

// MergeWithOverwrite will do the same as Merge except that non-empty dst attributes will be overridden by
// non-empty src attribute values.
// Deprecated: use Merge(…) with WithOverride
func MergeWithOverwrite(dst, src interface{}, opts ...func(*Config)) error {
	return merge(dst, src, append(opts, WithOverride)...)
}

// WithTransformers adds transformers to merge, allowing to customize the merging of some types.
func WithTransformers(transformers Transformers) func(*Config) {
	return func(config *Config) {
		config.Transformers = transformers
	}
}

// WithOverride will make merge override non-empty dst attributes with non-empty src attributes values.
func WithOverride(config *Config) {
	config.Overwrite = true
}

// WithOverride will make merge override empty dst slice with empty src slice.
func WithOverrideEmptySlice(config *Config) {
	config.overwriteSliceWithEmptyValue = true
}

// WithAppendSlice will make merge append slices instead of overwriting it.
func WithAppendSlice(config *Config) {
	config.AppendSlice = true
}

// WithTypeCheck will make merge check types while overwriting it (must be used with WithOverride).
func WithTypeCheck(config *Config) {
	config.TypeCheck = true
}

func merge(dst, src interface{}, opts ...func(*Config)) error {
	var (
		vDst, vSrc reflect.Value
		err        error
	)

	config := &Config{}

	for _, opt := range opts {
		opt(config)
	}

	if vDst, vSrc, err = resolveValues(dst, src); err != nil {
		return err
	}
	if vDst.Type() != vSrc.Type() {
		return ErrDifferentArgumentsTypes
	}
	return deepMerge(vDst, vSrc, make(map[uintptr]*visit), 0, config)
}<|MERGE_RESOLUTION|>--- conflicted
+++ resolved
@@ -26,19 +26,12 @@
 }
 
 type Config struct {
-<<<<<<< HEAD
-	Overwrite               bool
-	AppendSlice             bool
-	Transformers            Transformers
-	overwriteWithEmptyValue bool
-=======
 	Overwrite                    bool
 	AppendSlice                  bool
 	TypeCheck                    bool
 	Transformers                 Transformers
 	overwriteWithEmptyValue      bool
 	overwriteSliceWithEmptyValue bool
->>>>>>> bc63fde3
 }
 
 type Transformers interface {
@@ -50,13 +43,9 @@
 // short circuiting on recursive types.
 func deepMerge(dst, src reflect.Value, visited map[uintptr]*visit, depth int, config *Config) (err error) {
 	overwrite := config.Overwrite
-<<<<<<< HEAD
-	overwriteWithEmptySrc := config.overwriteWithEmptyValue
-=======
 	typeCheck := config.TypeCheck
 	overwriteWithEmptySrc := config.overwriteWithEmptyValue
 	overwriteSliceWithEmptySrc := config.overwriteSliceWithEmptyValue
->>>>>>> bc63fde3
 	config.overwriteWithEmptyValue = false
 
 	if !src.IsValid() {
@@ -143,14 +132,10 @@
 						dstSlice = reflect.ValueOf(dstElement.Interface())
 					}
 
-<<<<<<< HEAD
-					if (!isEmptyValue(src) || overwriteWithEmptySrc) && (overwrite || isEmptyValue(dst)) && !config.AppendSlice {
-=======
 					if (!isEmptyValue(src) || overwriteWithEmptySrc || overwriteSliceWithEmptySrc) && (overwrite || isEmptyValue(dst)) && !config.AppendSlice {
 						if typeCheck && srcSlice.Type() != dstSlice.Type() {
 							return fmt.Errorf("cannot override two slices with different type (%s, %s)", srcSlice.Type(), dstSlice.Type())
 						}
->>>>>>> bc63fde3
 						dstSlice = srcSlice
 					} else if config.AppendSlice {
 						if srcSlice.Type() != dstSlice.Type() {
@@ -176,11 +161,7 @@
 		if !dst.CanSet() {
 			break
 		}
-<<<<<<< HEAD
-		if (!isEmptyValue(src) || overwriteWithEmptySrc) && (overwrite || isEmptyValue(dst)) && !config.AppendSlice {
-=======
 		if (!isEmptyValue(src) || overwriteWithEmptySrc || overwriteSliceWithEmptySrc) && (overwrite || isEmptyValue(dst)) && !config.AppendSlice {
->>>>>>> bc63fde3
 			dst.Set(src)
 		} else if config.AppendSlice {
 			if src.Type() != dst.Type() {
