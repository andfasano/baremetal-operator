package envy

<<<<<<< HEAD
const Version = "v1.7.0"
=======
const Version = "v1.7.1"
>>>>>>> bc63fde3
<|MERGE_RESOLUTION|>--- conflicted
+++ resolved
@@ -1,7 +1,3 @@
 package envy
 
-<<<<<<< HEAD
-const Version = "v1.7.0"
-=======
-const Version = "v1.7.1"
->>>>>>> bc63fde3
+const Version = "v1.7.1"