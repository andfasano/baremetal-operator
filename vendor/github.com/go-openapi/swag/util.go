// Copyright 2015 go-swagger maintainers
//
// Licensed under the Apache License, Version 2.0 (the "License");
// you may not use this file except in compliance with the License.
// You may obtain a copy of the License at
//
//    http://www.apache.org/licenses/LICENSE-2.0
//
// Unless required by applicable law or agreed to in writing, software
// distributed under the License is distributed on an "AS IS" BASIS,
// WITHOUT WARRANTIES OR CONDITIONS OF ANY KIND, either express or implied.
// See the License for the specific language governing permissions and
// limitations under the License.

package swag

import (
	"reflect"
	"strings"
	"unicode"
)

// commonInitialisms are common acronyms that are kept as whole uppercased words.
var commonInitialisms *indexOfInitialisms

// initialisms is a slice of sorted initialisms
var initialisms []string

var isInitialism func(string) bool

<<<<<<< HEAD
=======
// GoNamePrefixFunc sets an optional rule to prefix go names
// which do not start with a letter.
//
// e.g. to help converting "123" into "{prefix}123"
//
// The default is to prefix with "X"
var GoNamePrefixFunc func(string) string

>>>>>>> bc63fde3
func init() {
	// Taken from https://github.com/golang/lint/blob/3390df4df2787994aea98de825b964ac7944b817/lint.go#L732-L769
	var configuredInitialisms = map[string]bool{
		"ACL":   true,
		"API":   true,
		"ASCII": true,
		"CPU":   true,
		"CSS":   true,
		"DNS":   true,
		"EOF":   true,
		"GUID":  true,
		"HTML":  true,
		"HTTPS": true,
		"HTTP":  true,
		"ID":    true,
		"IP":    true,
		"IPv4":  true,
		"IPv6":  true,
		"JSON":  true,
		"LHS":   true,
		"OAI":   true,
		"QPS":   true,
		"RAM":   true,
		"RHS":   true,
		"RPC":   true,
		"SLA":   true,
		"SMTP":  true,
		"SQL":   true,
		"SSH":   true,
		"TCP":   true,
		"TLS":   true,
		"TTL":   true,
		"UDP":   true,
		"UI":    true,
		"UID":   true,
		"UUID":  true,
		"URI":   true,
		"URL":   true,
		"UTF8":  true,
		"VM":    true,
		"XML":   true,
		"XMPP":  true,
		"XSRF":  true,
		"XSS":   true,
	}

	// a thread-safe index of initialisms
	commonInitialisms = newIndexOfInitialisms().load(configuredInitialisms)
	initialisms = commonInitialisms.sorted()

	// a test function
	isInitialism = commonInitialisms.isInitialism
}

const (
	//collectionFormatComma = "csv"
	collectionFormatSpace = "ssv"
	collectionFormatTab   = "tsv"
	collectionFormatPipe  = "pipes"
	collectionFormatMulti = "multi"
)

// JoinByFormat joins a string array by a known format (e.g. swagger's collectionFormat attribute):
//		ssv: space separated value
//		tsv: tab separated value
//		pipes: pipe (|) separated value
//		csv: comma separated value (default)
func JoinByFormat(data []string, format string) []string {
	if len(data) == 0 {
		return data
	}
	var sep string
	switch format {
	case collectionFormatSpace:
		sep = " "
	case collectionFormatTab:
		sep = "\t"
	case collectionFormatPipe:
		sep = "|"
	case collectionFormatMulti:
		return data
	default:
		sep = ","
	}
	return []string{strings.Join(data, sep)}
}

// SplitByFormat splits a string by a known format:
//		ssv: space separated value
//		tsv: tab separated value
//		pipes: pipe (|) separated value
//		csv: comma separated value (default)
//
func SplitByFormat(data, format string) []string {
	if data == "" {
		return nil
	}
	var sep string
	switch format {
	case collectionFormatSpace:
		sep = " "
	case collectionFormatTab:
		sep = "\t"
	case collectionFormatPipe:
		sep = "|"
	case collectionFormatMulti:
		return nil
	default:
		sep = ","
	}
	var result []string
	for _, s := range strings.Split(data, sep) {
		if ts := strings.TrimSpace(s); ts != "" {
			result = append(result, ts)
		}
	}
	return result
}

type byInitialism []string

func (s byInitialism) Len() int {
	return len(s)
}
func (s byInitialism) Swap(i, j int) {
	s[i], s[j] = s[j], s[i]
}
func (s byInitialism) Less(i, j int) bool {
	if len(s[i]) != len(s[j]) {
		return len(s[i]) < len(s[j])
	}

	return strings.Compare(s[i], s[j]) > 0
}

// Removes leading whitespaces
func trim(str string) string {
	return strings.Trim(str, " ")
}

// Shortcut to strings.ToUpper()
func upper(str string) string {
	return strings.ToUpper(trim(str))
}

// Shortcut to strings.ToLower()
func lower(str string) string {
	return strings.ToLower(trim(str))
}

// Camelize an uppercased word
func Camelize(word string) (camelized string) {
	for pos, ru := range []rune(word) {
		if pos > 0 {
			camelized += string(unicode.ToLower(ru))
		} else {
			camelized += string(unicode.ToUpper(ru))
		}
	}
	return
}

// ToFileName lowercases and underscores a go type name
func ToFileName(name string) string {
	in := split(name)
	out := make([]string, 0, len(in))

	for _, w := range in {
		out = append(out, lower(w))
	}

	return strings.Join(out, "_")
}

// ToCommandName lowercases and underscores a go type name
func ToCommandName(name string) string {
	in := split(name)
	out := make([]string, 0, len(in))

	for _, w := range in {
		out = append(out, lower(w))
	}
	return strings.Join(out, "-")
}

// ToHumanNameLower represents a code name as a human series of words
func ToHumanNameLower(name string) string {
	in := newSplitter(withPostSplitInitialismCheck).split(name)
	out := make([]string, 0, len(in))

	for _, w := range in {
		if !w.IsInitialism() {
			out = append(out, lower(w.GetOriginal()))
		} else {
			out = append(out, w.GetOriginal())
		}
	}

	return strings.Join(out, " ")
}

// ToHumanNameTitle represents a code name as a human series of words with the first letters titleized
func ToHumanNameTitle(name string) string {
	in := newSplitter(withPostSplitInitialismCheck).split(name)

	out := make([]string, 0, len(in))
	for _, w := range in {
		original := w.GetOriginal()
		if !w.IsInitialism() {
			out = append(out, Camelize(original))
		} else {
			out = append(out, original)
		}
	}
	return strings.Join(out, " ")
}

// ToJSONName camelcases a name which can be underscored or pascal cased
func ToJSONName(name string) string {
	in := split(name)
	out := make([]string, 0, len(in))

	for i, w := range in {
		if i == 0 {
			out = append(out, lower(w))
			continue
		}
		out = append(out, Camelize(w))
	}
	return strings.Join(out, "")
}

// ToVarName camelcases a name which can be underscored or pascal cased
func ToVarName(name string) string {
	res := ToGoName(name)
	if isInitialism(res) {
		return lower(res)
	}
	if len(res) <= 1 {
		return lower(res)
	}
	return lower(res[:1]) + res[1:]
}

// ToGoName translates a swagger name which can be underscored or camel cased to a name that golint likes
func ToGoName(name string) string {
	lexems := newSplitter(withPostSplitInitialismCheck).split(name)

	result := ""
	for _, lexem := range lexems {
		goName := lexem.GetUnsafeGoName()

		// to support old behavior
		if lexem.IsInitialism() {
			goName = upper(goName)
		}
		result += goName
	}

	if len(result) > 0 {
<<<<<<< HEAD
		if !unicode.IsUpper([]rune(result)[0]) {
			result = "X" + result
=======
		// Only prefix with X when the first character isn't an ascii letter
		first := []rune(result)[0]
		if !unicode.IsLetter(first) || (first > unicode.MaxASCII && !unicode.IsUpper(first)) {
			if GoNamePrefixFunc == nil {
				return "X" + result
			}
			result = GoNamePrefixFunc(name) + result
		}
		first = []rune(result)[0]
		if unicode.IsLetter(first) && !unicode.IsUpper(first) {
			result = string(append([]rune{unicode.ToUpper(first)}, []rune(result)[1:]...))
>>>>>>> bc63fde3
		}
	}

	return result
}

// ContainsStrings searches a slice of strings for a case-sensitive match
func ContainsStrings(coll []string, item string) bool {
	for _, a := range coll {
		if a == item {
			return true
		}
	}
	return false
}

// ContainsStringsCI searches a slice of strings for a case-insensitive match
func ContainsStringsCI(coll []string, item string) bool {
	for _, a := range coll {
		if strings.EqualFold(a, item) {
			return true
		}
	}
	return false
}

type zeroable interface {
	IsZero() bool
}

// IsZero returns true when the value passed into the function is a zero value.
// This allows for safer checking of interface values.
func IsZero(data interface{}) bool {
	// check for things that have an IsZero method instead
	if vv, ok := data.(zeroable); ok {
		return vv.IsZero()
	}
	// continue with slightly more complex reflection
	v := reflect.ValueOf(data)
	switch v.Kind() {
	case reflect.String:
		return v.Len() == 0
	case reflect.Bool:
		return !v.Bool()
	case reflect.Int, reflect.Int8, reflect.Int16, reflect.Int32, reflect.Int64:
		return v.Int() == 0
	case reflect.Uint, reflect.Uint8, reflect.Uint16, reflect.Uint32, reflect.Uint64, reflect.Uintptr:
		return v.Uint() == 0
	case reflect.Float32, reflect.Float64:
		return v.Float() == 0
	case reflect.Interface, reflect.Map, reflect.Ptr, reflect.Slice:
		return v.IsNil()
	case reflect.Struct, reflect.Array:
		return reflect.DeepEqual(data, reflect.Zero(v.Type()).Interface())
	case reflect.Invalid:
		return true
	}
	return false
}

// AddInitialisms add additional initialisms
func AddInitialisms(words ...string) {
	for _, word := range words {
		//commonInitialisms[upper(word)] = true
		commonInitialisms.add(upper(word))
	}
	// sort again
	initialisms = commonInitialisms.sorted()
}

// CommandLineOptionsGroup represents a group of user-defined command line options
type CommandLineOptionsGroup struct {
	ShortDescription string
	LongDescription  string
	Options          interface{}
}<|MERGE_RESOLUTION|>--- conflicted
+++ resolved
@@ -28,8 +28,6 @@
 
 var isInitialism func(string) bool
 
-<<<<<<< HEAD
-=======
 // GoNamePrefixFunc sets an optional rule to prefix go names
 // which do not start with a letter.
 //
@@ -38,7 +36,6 @@
 // The default is to prefix with "X"
 var GoNamePrefixFunc func(string) string
 
->>>>>>> bc63fde3
 func init() {
 	// Taken from https://github.com/golang/lint/blob/3390df4df2787994aea98de825b964ac7944b817/lint.go#L732-L769
 	var configuredInitialisms = map[string]bool{
@@ -299,10 +296,6 @@
 	}
 
 	if len(result) > 0 {
-<<<<<<< HEAD
-		if !unicode.IsUpper([]rune(result)[0]) {
-			result = "X" + result
-=======
 		// Only prefix with X when the first character isn't an ascii letter
 		first := []rune(result)[0]
 		if !unicode.IsLetter(first) || (first > unicode.MaxASCII && !unicode.IsUpper(first)) {
@@ -314,7 +307,6 @@
 		first = []rune(result)[0]
 		if unicode.IsLetter(first) && !unicode.IsUpper(first) {
 			result = string(append([]rune{unicode.ToUpper(first)}, []rune(result)[1:]...))
->>>>>>> bc63fde3
 		}
 	}
 
