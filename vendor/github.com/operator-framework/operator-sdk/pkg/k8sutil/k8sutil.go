// Copyright 2018 The Operator-SDK Authors
//
// Licensed under the Apache License, Version 2.0 (the "License");
// you may not use this file except in compliance with the License.
// You may obtain a copy of the License at
//
//     http://www.apache.org/licenses/LICENSE-2.0
//
// Unless required by applicable law or agreed to in writing, software
// distributed under the License is distributed on an "AS IS" BASIS,
// WITHOUT WARRANTIES OR CONDITIONS OF ANY KIND, either express or implied.
// See the License for the specific language governing permissions and
// limitations under the License.

package k8sutil

import (
	"context"
	"fmt"
	"io/ioutil"
	"os"
	"strings"

	corev1 "k8s.io/api/core/v1"
	"k8s.io/apimachinery/pkg/runtime"
	"k8s.io/apimachinery/pkg/runtime/schema"
	discovery "k8s.io/client-go/discovery"
	crclient "sigs.k8s.io/controller-runtime/pkg/client"
<<<<<<< HEAD
	logf "sigs.k8s.io/controller-runtime/pkg/runtime/log"
=======
	logf "sigs.k8s.io/controller-runtime/pkg/log"
)

// ForceRunModeEnv indicates if the operator should be forced to run in either local
// or cluster mode (currently only used for local mode)
var ForceRunModeEnv = "OSDK_FORCE_RUN_MODE"

type RunModeType string

const (
	LocalRunMode   RunModeType = "local"
	ClusterRunMode RunModeType = "cluster"
>>>>>>> bc63fde3
)

var log = logf.Log.WithName("k8sutil")

// GetWatchNamespace returns the namespace the operator should be watching for changes
func GetWatchNamespace() (string, error) {
	ns, found := os.LookupEnv(WatchNamespaceEnvVar)
	if !found {
		return "", fmt.Errorf("%s must be set", WatchNamespaceEnvVar)
	}
	return ns, nil
}

// ErrNoNamespace indicates that a namespace could not be found for the current
// environment
var ErrNoNamespace = fmt.Errorf("namespace not found for current environment")

// ErrRunLocal indicates that the operator is set to run in local mode (this error
// is returned by functions that only work on operators running in cluster mode)
var ErrRunLocal = fmt.Errorf("operator run mode forced to local")

// GetOperatorNamespace returns the namespace the operator should be running in.
func GetOperatorNamespace() (string, error) {
	if isRunModeLocal() {
		return "", ErrRunLocal
	}
	nsBytes, err := ioutil.ReadFile("/var/run/secrets/kubernetes.io/serviceaccount/namespace")
	if err != nil {
		if os.IsNotExist(err) {
			return "", ErrNoNamespace
		}
		return "", err
	}
	ns := strings.TrimSpace(string(nsBytes))
	log.V(1).Info("Found namespace", "Namespace", ns)
	return ns, nil
}

// GetOperatorName return the operator name
func GetOperatorName() (string, error) {
	operatorName, found := os.LookupEnv(OperatorNameEnvVar)
	if !found {
		return "", fmt.Errorf("%s must be set", OperatorNameEnvVar)
	}
	if len(operatorName) == 0 {
		return "", fmt.Errorf("%s must not be empty", OperatorNameEnvVar)
	}
	return operatorName, nil
}

// ResourceExists returns true if the given resource kind exists
// in the given api groupversion
func ResourceExists(dc discovery.DiscoveryInterface, apiGroupVersion, kind string) (bool, error) {
	apiLists, err := dc.ServerResources()
	if err != nil {
		return false, err
	}
	for _, apiList := range apiLists {
		if apiList.GroupVersion == apiGroupVersion {
			for _, r := range apiList.APIResources {
				if r.Kind == kind {
					return true, nil
				}
			}
		}
	}
	return false, nil
}

// GetPod returns a Pod object that corresponds to the pod in which the code
// is currently running.
// It expects the environment variable POD_NAME to be set by the downwards API.
func GetPod(ctx context.Context, client crclient.Client, ns string) (*corev1.Pod, error) {
<<<<<<< HEAD
=======
	if isRunModeLocal() {
		return nil, ErrRunLocal
	}
>>>>>>> bc63fde3
	podName := os.Getenv(PodNameEnvVar)
	if podName == "" {
		return nil, fmt.Errorf("required env %s not set, please configure downward API", PodNameEnvVar)
	}

	log.V(1).Info("Found podname", "Pod.Name", podName)

	pod := &corev1.Pod{}
	key := crclient.ObjectKey{Namespace: ns, Name: podName}
	err := client.Get(ctx, key, pod)
	if err != nil {
		log.Error(err, "Failed to get Pod", "Pod.Namespace", ns, "Pod.Name", podName)
		return nil, err
	}

	// .Get() clears the APIVersion and Kind,
	// so we need to set them before returning the object.
	pod.TypeMeta.APIVersion = "v1"
	pod.TypeMeta.Kind = "Pod"

	log.V(1).Info("Found Pod", "Pod.Namespace", ns, "Pod.Name", pod.Name)

	return pod, nil
}

// GetGVKsFromAddToScheme takes in the runtime scheme and filters out all generic apimachinery meta types.
// It returns just the GVK specific to this scheme.
func GetGVKsFromAddToScheme(addToSchemeFunc func(*runtime.Scheme) error) ([]schema.GroupVersionKind, error) {
	s := runtime.NewScheme()
	err := addToSchemeFunc(s)
	if err != nil {
		return nil, err
	}
	schemeAllKnownTypes := s.AllKnownTypes()
	ownGVKs := []schema.GroupVersionKind{}
	for gvk, _ := range schemeAllKnownTypes {
		if !isKubeMetaKind(gvk.Kind) {
			ownGVKs = append(ownGVKs, gvk)
		}
	}

	return ownGVKs, nil
}

func isKubeMetaKind(kind string) bool {
	if strings.HasSuffix(kind, "List") ||
<<<<<<< HEAD
=======
		kind == "PatchOptions" ||
>>>>>>> bc63fde3
		kind == "GetOptions" ||
		kind == "DeleteOptions" ||
		kind == "ExportOptions" ||
		kind == "APIVersions" ||
		kind == "APIGroupList" ||
		kind == "APIResourceList" ||
		kind == "UpdateOptions" ||
		kind == "CreateOptions" ||
		kind == "Status" ||
		kind == "WatchEvent" ||
		kind == "ListOptions" ||
		kind == "APIGroup" {
		return true
	}

	return false
<<<<<<< HEAD
=======
}

func isRunModeLocal() bool {
	return os.Getenv(ForceRunModeEnv) == string(LocalRunMode)
>>>>>>> bc63fde3
}<|MERGE_RESOLUTION|>--- conflicted
+++ resolved
@@ -26,9 +26,6 @@
 	"k8s.io/apimachinery/pkg/runtime/schema"
 	discovery "k8s.io/client-go/discovery"
 	crclient "sigs.k8s.io/controller-runtime/pkg/client"
-<<<<<<< HEAD
-	logf "sigs.k8s.io/controller-runtime/pkg/runtime/log"
-=======
 	logf "sigs.k8s.io/controller-runtime/pkg/log"
 )
 
@@ -41,7 +38,6 @@
 const (
 	LocalRunMode   RunModeType = "local"
 	ClusterRunMode RunModeType = "cluster"
->>>>>>> bc63fde3
 )
 
 var log = logf.Log.WithName("k8sutil")
@@ -115,12 +111,9 @@
 // is currently running.
 // It expects the environment variable POD_NAME to be set by the downwards API.
 func GetPod(ctx context.Context, client crclient.Client, ns string) (*corev1.Pod, error) {
-<<<<<<< HEAD
-=======
 	if isRunModeLocal() {
 		return nil, ErrRunLocal
 	}
->>>>>>> bc63fde3
 	podName := os.Getenv(PodNameEnvVar)
 	if podName == "" {
 		return nil, fmt.Errorf("required env %s not set, please configure downward API", PodNameEnvVar)
@@ -167,10 +160,7 @@
 
 func isKubeMetaKind(kind string) bool {
 	if strings.HasSuffix(kind, "List") ||
-<<<<<<< HEAD
-=======
 		kind == "PatchOptions" ||
->>>>>>> bc63fde3
 		kind == "GetOptions" ||
 		kind == "DeleteOptions" ||
 		kind == "ExportOptions" ||
@@ -187,11 +177,8 @@
 	}
 
 	return false
-<<<<<<< HEAD
-=======
 }
 
 func isRunModeLocal() bool {
 	return os.Getenv(ForceRunModeEnv) == string(LocalRunMode)
->>>>>>> bc63fde3
 }