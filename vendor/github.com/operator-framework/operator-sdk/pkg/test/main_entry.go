// Copyright 2018 The Operator-SDK Authors
//
// Licensed under the Apache License, Version 2.0 (the "License");
// you may not use this file except in compliance with the License.
// You may obtain a copy of the License at
//
//     http://www.apache.org/licenses/LICENSE-2.0
//
// Unless required by applicable law or agreed to in writing, software
// distributed under the License is distributed on an "AS IS" BASIS,
// WITHOUT WARRANTIES OR CONDITIONS OF ANY KIND, either express or implied.
// See the License for the specific language governing permissions and
// limitations under the License.

package test

import (
	"bytes"
	"flag"
	"fmt"
	"io/ioutil"
	"os"
	"os/exec"
	"os/signal"
	"path/filepath"
	"strings"
	"syscall"
	"testing"

<<<<<<< HEAD
	"github.com/operator-framework/operator-sdk/internal/pkg/scaffold"
=======
	"github.com/operator-framework/operator-sdk/internal/scaffold"
>>>>>>> bc63fde3
	"github.com/operator-framework/operator-sdk/internal/util/projutil"
	"github.com/operator-framework/operator-sdk/pkg/k8sutil"

	log "github.com/sirupsen/logrus"
	"k8s.io/client-go/tools/clientcmd"
)

const (
	ProjRootFlag          = "root"
	KubeConfigFlag        = "kubeconfig"
	NamespacedManPathFlag = "namespacedMan"
	GlobalManPathFlag     = "globalMan"
	SingleNamespaceFlag   = "singleNamespace"
	TestNamespaceEnv      = "TEST_NAMESPACE"
	LocalOperatorFlag     = "localOperator"
	LocalOperatorArgs     = "localOperatorArgs"
)

func MainEntry(m *testing.M) {
	projRoot := flag.String(ProjRootFlag, "", "path to project root")
	kubeconfigPath := flag.String(KubeConfigFlag, "", "path to kubeconfig")
	globalManPath := flag.String(GlobalManPathFlag, "", "path to operator manifest")
	namespacedManPath := flag.String(NamespacedManPathFlag, "", "path to rbac manifest")
	singleNamespace = flag.Bool(SingleNamespaceFlag, false, "enable single namespace mode")
	localOperator := flag.Bool(LocalOperatorFlag, false, "enable if operator is running locally (not in cluster)")
	localOperatorArgs := flag.String(LocalOperatorArgs, "", "flags that the operator needs (while using --up-local). example: \"--flag1 value1 --flag2=value2\"")
	flag.Parse()
	// go test always runs from the test directory; change to project root
	err := os.Chdir(*projRoot)
	if err != nil {
		log.Fatalf("Failed to change directory to project root: %v", err)
	}
	if err := setup(kubeconfigPath, namespacedManPath, *localOperator); err != nil {
		log.Fatalf("Failed to set up framework: %v", err)
	}
	// setup local operator command, but don't start it yet
	var localCmd *exec.Cmd
	var localCmdOutBuf, localCmdErrBuf bytes.Buffer
	if *localOperator {
		projectName := filepath.Base(projutil.MustGetwd())
		outputBinName := filepath.Join(scaffold.BuildBinDir, projectName+"-local")
		opts := projutil.GoCmdOptions{
			BinName:     outputBinName,
			PackagePath: filepath.Join(scaffold.ManagerDir, scaffold.CmdFile),
<<<<<<< HEAD
			GoMod:       projutil.IsDepManagerGoMod(),
=======
>>>>>>> bc63fde3
		}
		if err := projutil.GoBuild(opts); err != nil {
			log.Fatalf("Failed to build local operator binary: %s", err)
		}
		args := []string{}
		if *localOperatorArgs != "" {
			args = append(args, strings.Split(*localOperatorArgs, " ")...)
		}
		localCmd = exec.Command(outputBinName, args...)
		localCmd.Stdout = &localCmdOutBuf
		localCmd.Stderr = &localCmdErrBuf
		c := make(chan os.Signal)
		signal.Notify(c, os.Interrupt, syscall.SIGTERM)
		go func() {
			<-c
			err := localCmd.Process.Signal(os.Interrupt)
			if err != nil {
				log.Fatalf("Failed to terminate the operator: (%v)", err)
			}
			os.Exit(0)
		}()
		if *kubeconfigPath != "" {
			localCmd.Env = append(os.Environ(), fmt.Sprintf("%v=%v", k8sutil.KubeConfigEnvVar, *kubeconfigPath))
		} else {
			// we can hardcode index 0 as that is the highest priority kubeconfig to be loaded and will always
			// be populated by NewDefaultClientConfigLoadingRules()
			localCmd.Env = append(os.Environ(), fmt.Sprintf("%v=%v", k8sutil.KubeConfigEnvVar, clientcmd.NewDefaultClientConfigLoadingRules().Precedence[0]))
		}
		localCmd.Env = append(localCmd.Env, fmt.Sprintf("%v=%v", k8sutil.WatchNamespaceEnvVar, Global.Namespace))
	}
	// setup context to use when setting up crd
	ctx := NewTestCtx(nil)
	// os.Exit stops the program before the deferred functions run
	// to fix this, we put the exit in the defer as well
	defer func() {
		// start local operator before running tests
		if *localOperator {
			err := localCmd.Start()
			if err != nil {
				log.Fatalf("Failed to run operator locally: (%v)", err)
			}
			log.Info("Started local operator")
		}
		exitCode := m.Run()
		if *localOperator {
			err := localCmd.Process.Kill()
			if err != nil {
				log.Warn("Failed to stop local operator process")
			}
			log.Infof("Local operator stdout: %s", string(localCmdOutBuf.Bytes()))
			log.Infof("Local operator stderr: %s", string(localCmdErrBuf.Bytes()))
		}
		ctx.Cleanup()
		os.Exit(exitCode)
	}()
	// create crd
	globalYAML, err := ioutil.ReadFile(*globalManPath)
	if err != nil {
		log.Fatalf("Failed to read global resource manifest: %v", err)
	}
	err = ctx.createFromYAML(globalYAML, true, &CleanupOptions{TestContext: ctx})
	if err != nil {
		log.Fatalf("Failed to create resource(s) in global resource manifest: %v", err)
	}
}<|MERGE_RESOLUTION|>--- conflicted
+++ resolved
@@ -27,11 +27,7 @@
 	"syscall"
 	"testing"
 
-<<<<<<< HEAD
-	"github.com/operator-framework/operator-sdk/internal/pkg/scaffold"
-=======
 	"github.com/operator-framework/operator-sdk/internal/scaffold"
->>>>>>> bc63fde3
 	"github.com/operator-framework/operator-sdk/internal/util/projutil"
 	"github.com/operator-framework/operator-sdk/pkg/k8sutil"
 
@@ -76,10 +72,6 @@
 		opts := projutil.GoCmdOptions{
 			BinName:     outputBinName,
 			PackagePath: filepath.Join(scaffold.ManagerDir, scaffold.CmdFile),
-<<<<<<< HEAD
-			GoMod:       projutil.IsDepManagerGoMod(),
-=======
->>>>>>> bc63fde3
 		}
 		if err := projutil.GoBuild(opts); err != nil {
 			log.Fatalf("Failed to build local operator binary: %s", err)
