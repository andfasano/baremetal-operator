--- conflicted
+++ resolved
@@ -20,14 +20,8 @@
 )
 
 var (
-<<<<<<< HEAD
-	Version    = "v0.8.0+git"
-	GitVersion = "unknown"
-	GitCommit  = "unknown"
-=======
 	Version    = "v0.12.0"
 	GitVersion = "unknown"
 	GitCommit  = "unknown"
 	GoVersion  = fmt.Sprintf("%s %s/%s", runtime.Version(), runtime.GOOS, runtime.GOARCH)
->>>>>>> bc63fde3
 )