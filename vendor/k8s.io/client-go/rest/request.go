/*
Copyright 2014 The Kubernetes Authors.

Licensed under the Apache License, Version 2.0 (the "License");
you may not use this file except in compliance with the License.
You may obtain a copy of the License at

    http://www.apache.org/licenses/LICENSE-2.0

Unless required by applicable law or agreed to in writing, software
distributed under the License is distributed on an "AS IS" BASIS,
WITHOUT WARRANTIES OR CONDITIONS OF ANY KIND, either express or implied.
See the License for the specific language governing permissions and
limitations under the License.
*/

package rest

import (
	"bytes"
	"context"
	"encoding/hex"
	"fmt"
	"io"
	"io/ioutil"
	"mime"
	"net/http"
	"net/url"
	"path"
	"reflect"
	"strconv"
	"strings"
	"time"

	"golang.org/x/net/http2"
	"k8s.io/apimachinery/pkg/api/errors"
	metav1 "k8s.io/apimachinery/pkg/apis/meta/v1"
	"k8s.io/apimachinery/pkg/runtime"
	"k8s.io/apimachinery/pkg/runtime/schema"
	"k8s.io/apimachinery/pkg/runtime/serializer/streaming"
	"k8s.io/apimachinery/pkg/util/net"
	"k8s.io/apimachinery/pkg/watch"
	restclientwatch "k8s.io/client-go/rest/watch"
	"k8s.io/client-go/tools/metrics"
	"k8s.io/client-go/util/flowcontrol"
	"k8s.io/klog"
)

var (
	// longThrottleLatency defines threshold for logging requests. All requests being
	// throttle for more than longThrottleLatency will be logged.
	longThrottleLatency = 50 * time.Millisecond
)

// HTTPClient is an interface for testing a request object.
type HTTPClient interface {
	Do(req *http.Request) (*http.Response, error)
}

// ResponseWrapper is an interface for getting a response.
// The response may be either accessed as a raw data (the whole output is put into memory) or as a stream.
type ResponseWrapper interface {
	DoRaw() ([]byte, error)
	Stream() (io.ReadCloser, error)
}

// RequestConstructionError is returned when there's an error assembling a request.
type RequestConstructionError struct {
	Err error
}

// Error returns a textual description of 'r'.
func (r *RequestConstructionError) Error() string {
	return fmt.Sprintf("request construction error: '%v'", r.Err)
}

// Request allows for building up a request to a server in a chained fashion.
// Any errors are stored until the end of your call, so you only have to
// check once.
type Request struct {
	// required
	client HTTPClient
	verb   string

	baseURL     *url.URL
	content     ContentConfig
	serializers Serializers

	// generic components accessible via method setters
	pathPrefix string
	subpath    string
	params     url.Values
	headers    http.Header

	// structural elements of the request that are part of the Kubernetes API conventions
	namespace    string
	namespaceSet bool
	resource     string
	resourceName string
	subresource  string
	timeout      time.Duration

	// output
	err  error
	body io.Reader

	// This is only used for per-request timeouts, deadlines, and cancellations.
	ctx context.Context

	backoffMgr BackoffManager
	throttle   flowcontrol.RateLimiter
}

// NewRequest creates a new request helper object for accessing runtime.Objects on a server.
func NewRequest(client HTTPClient, verb string, baseURL *url.URL, versionedAPIPath string, content ContentConfig, serializers Serializers, backoff BackoffManager, throttle flowcontrol.RateLimiter, timeout time.Duration) *Request {
	if backoff == nil {
		klog.V(2).Infof("Not implementing request backoff strategy.")
		backoff = &NoBackoff{}
	}

	pathPrefix := "/"
	if baseURL != nil {
		pathPrefix = path.Join(pathPrefix, baseURL.Path)
	}
	r := &Request{
		client:      client,
		verb:        verb,
		baseURL:     baseURL,
		pathPrefix:  path.Join(pathPrefix, versionedAPIPath),
		content:     content,
		serializers: serializers,
		backoffMgr:  backoff,
		throttle:    throttle,
		timeout:     timeout,
	}
	switch {
	case len(content.AcceptContentTypes) > 0:
		r.SetHeader("Accept", content.AcceptContentTypes)
	case len(content.ContentType) > 0:
		r.SetHeader("Accept", content.ContentType+", */*")
	}
	return r
}

// Prefix adds segments to the relative beginning to the request path. These
// items will be placed before the optional Namespace, Resource, or Name sections.
// Setting AbsPath will clear any previously set Prefix segments
func (r *Request) Prefix(segments ...string) *Request {
	if r.err != nil {
		return r
	}
	r.pathPrefix = path.Join(r.pathPrefix, path.Join(segments...))
	return r
}

// Suffix appends segments to the end of the path. These items will be placed after the prefix and optional
// Namespace, Resource, or Name sections.
func (r *Request) Suffix(segments ...string) *Request {
	if r.err != nil {
		return r
	}
	r.subpath = path.Join(r.subpath, path.Join(segments...))
	return r
}

// Resource sets the resource to access (<resource>/[ns/<namespace>/]<name>)
func (r *Request) Resource(resource string) *Request {
	if r.err != nil {
		return r
	}
	if len(r.resource) != 0 {
		r.err = fmt.Errorf("resource already set to %q, cannot change to %q", r.resource, resource)
		return r
	}
	if msgs := IsValidPathSegmentName(resource); len(msgs) != 0 {
		r.err = fmt.Errorf("invalid resource %q: %v", resource, msgs)
		return r
	}
	r.resource = resource
	return r
}

// BackOff sets the request's backoff manager to the one specified,
// or defaults to the stub implementation if nil is provided
func (r *Request) BackOff(manager BackoffManager) *Request {
	if manager == nil {
		r.backoffMgr = &NoBackoff{}
		return r
	}

	r.backoffMgr = manager
	return r
}

// Throttle receives a rate-limiter and sets or replaces an existing request limiter
func (r *Request) Throttle(limiter flowcontrol.RateLimiter) *Request {
	r.throttle = limiter
	return r
}

// SubResource sets a sub-resource path which can be multiple segments after the resource
// name but before the suffix.
func (r *Request) SubResource(subresources ...string) *Request {
	if r.err != nil {
		return r
	}
	subresource := path.Join(subresources...)
	if len(r.subresource) != 0 {
		r.err = fmt.Errorf("subresource already set to %q, cannot change to %q", r.resource, subresource)
		return r
	}
	for _, s := range subresources {
		if msgs := IsValidPathSegmentName(s); len(msgs) != 0 {
			r.err = fmt.Errorf("invalid subresource %q: %v", s, msgs)
			return r
		}
	}
	r.subresource = subresource
	return r
}

// Name sets the name of a resource to access (<resource>/[ns/<namespace>/]<name>)
func (r *Request) Name(resourceName string) *Request {
	if r.err != nil {
		return r
	}
	if len(resourceName) == 0 {
		r.err = fmt.Errorf("resource name may not be empty")
		return r
	}
	if len(r.resourceName) != 0 {
		r.err = fmt.Errorf("resource name already set to %q, cannot change to %q", r.resourceName, resourceName)
		return r
	}
	if msgs := IsValidPathSegmentName(resourceName); len(msgs) != 0 {
		r.err = fmt.Errorf("invalid resource name %q: %v", resourceName, msgs)
		return r
	}
	r.resourceName = resourceName
	return r
}

// Namespace applies the namespace scope to a request (<resource>/[ns/<namespace>/]<name>)
func (r *Request) Namespace(namespace string) *Request {
	if r.err != nil {
		return r
	}
	if r.namespaceSet {
		r.err = fmt.Errorf("namespace already set to %q, cannot change to %q", r.namespace, namespace)
		return r
	}
	if msgs := IsValidPathSegmentName(namespace); len(msgs) != 0 {
		r.err = fmt.Errorf("invalid namespace %q: %v", namespace, msgs)
		return r
	}
	r.namespaceSet = true
	r.namespace = namespace
	return r
}

// NamespaceIfScoped is a convenience function to set a namespace if scoped is true
func (r *Request) NamespaceIfScoped(namespace string, scoped bool) *Request {
	if scoped {
		return r.Namespace(namespace)
	}
	return r
}

// AbsPath overwrites an existing path with the segments provided. Trailing slashes are preserved
// when a single segment is passed.
func (r *Request) AbsPath(segments ...string) *Request {
	if r.err != nil {
		return r
	}
	r.pathPrefix = path.Join(r.baseURL.Path, path.Join(segments...))
	if len(segments) == 1 && (len(r.baseURL.Path) > 1 || len(segments[0]) > 1) && strings.HasSuffix(segments[0], "/") {
		// preserve any trailing slashes for legacy behavior
		r.pathPrefix += "/"
	}
	return r
}

// RequestURI overwrites existing path and parameters with the value of the provided server relative
// URI.
func (r *Request) RequestURI(uri string) *Request {
	if r.err != nil {
		return r
	}
	locator, err := url.Parse(uri)
	if err != nil {
		r.err = err
		return r
	}
	r.pathPrefix = locator.Path
	if len(locator.Query()) > 0 {
		if r.params == nil {
			r.params = make(url.Values)
		}
		for k, v := range locator.Query() {
			r.params[k] = v
		}
	}
	return r
}

// Param creates a query parameter with the given string value.
func (r *Request) Param(paramName, s string) *Request {
	if r.err != nil {
		return r
	}
	return r.setParam(paramName, s)
}

// VersionedParams will take the provided object, serialize it to a map[string][]string using the
// implicit RESTClient API version and the default parameter codec, and then add those as parameters
// to the request. Use this to provide versioned query parameters from client libraries.
// VersionedParams will not write query parameters that have omitempty set and are empty. If a
// parameter has already been set it is appended to (Params and VersionedParams are additive).
func (r *Request) VersionedParams(obj runtime.Object, codec runtime.ParameterCodec) *Request {
	return r.SpecificallyVersionedParams(obj, codec, *r.content.GroupVersion)
}

func (r *Request) SpecificallyVersionedParams(obj runtime.Object, codec runtime.ParameterCodec, version schema.GroupVersion) *Request {
	if r.err != nil {
		return r
	}
	params, err := codec.EncodeParameters(obj, version)
	if err != nil {
		r.err = err
		return r
	}
	for k, v := range params {
		if r.params == nil {
			r.params = make(url.Values)
		}
		r.params[k] = append(r.params[k], v...)
	}
	return r
}

func (r *Request) setParam(paramName, value string) *Request {
	if r.params == nil {
		r.params = make(url.Values)
	}
	r.params[paramName] = append(r.params[paramName], value)
	return r
}

func (r *Request) SetHeader(key string, values ...string) *Request {
	if r.headers == nil {
		r.headers = http.Header{}
	}
	r.headers.Del(key)
	for _, value := range values {
		r.headers.Add(key, value)
	}
	return r
}

// Timeout makes the request use the given duration as an overall timeout for the
// request. Additionally, if set passes the value as "timeout" parameter in URL.
func (r *Request) Timeout(d time.Duration) *Request {
	if r.err != nil {
		return r
	}
	r.timeout = d
	return r
}

// Body makes the request use obj as the body. Optional.
// If obj is a string, try to read a file of that name.
// If obj is a []byte, send it directly.
// If obj is an io.Reader, use it directly.
// If obj is a runtime.Object, marshal it correctly, and set Content-Type header.
// If obj is a runtime.Object and nil, do nothing.
// Otherwise, set an error.
func (r *Request) Body(obj interface{}) *Request {
	if r.err != nil {
		return r
	}
	switch t := obj.(type) {
	case string:
		data, err := ioutil.ReadFile(t)
		if err != nil {
			r.err = err
			return r
		}
		glogBody("Request Body", data)
		r.body = bytes.NewReader(data)
	case []byte:
		glogBody("Request Body", t)
		r.body = bytes.NewReader(t)
	case io.Reader:
		r.body = t
	case runtime.Object:
		// callers may pass typed interface pointers, therefore we must check nil with reflection
		if reflect.ValueOf(t).IsNil() {
			return r
		}
		data, err := runtime.Encode(r.serializers.Encoder, t)
		if err != nil {
			r.err = err
			return r
		}
		glogBody("Request Body", data)
		r.body = bytes.NewReader(data)
		r.SetHeader("Content-Type", r.content.ContentType)
	default:
		r.err = fmt.Errorf("unknown type used for body: %+v", obj)
	}
	return r
}

// Context adds a context to the request. Contexts are only used for
// timeouts, deadlines, and cancellations.
func (r *Request) Context(ctx context.Context) *Request {
	r.ctx = ctx
	return r
}

// URL returns the current working URL.
func (r *Request) URL() *url.URL {
	p := r.pathPrefix
	if r.namespaceSet && len(r.namespace) > 0 {
		p = path.Join(p, "namespaces", r.namespace)
	}
	if len(r.resource) != 0 {
		p = path.Join(p, strings.ToLower(r.resource))
	}
	// Join trims trailing slashes, so preserve r.pathPrefix's trailing slash for backwards compatibility if nothing was changed
	if len(r.resourceName) != 0 || len(r.subpath) != 0 || len(r.subresource) != 0 {
		p = path.Join(p, r.resourceName, r.subresource, r.subpath)
	}

	finalURL := &url.URL{}
	if r.baseURL != nil {
		*finalURL = *r.baseURL
	}
	finalURL.Path = p

	query := url.Values{}
	for key, values := range r.params {
		for _, value := range values {
			query.Add(key, value)
		}
	}

	// timeout is handled specially here.
	if r.timeout != 0 {
		query.Set("timeout", r.timeout.String())
	}
	finalURL.RawQuery = query.Encode()
	return finalURL
}

// finalURLTemplate is similar to URL(), but will make all specific parameter values equal
// - instead of name or namespace, "{name}" and "{namespace}" will be used, and all query
// parameters will be reset. This creates a copy of the url so as not to change the
// underlying object.
func (r Request) finalURLTemplate() url.URL {
	newParams := url.Values{}
	v := []string{"{value}"}
	for k := range r.params {
		newParams[k] = v
	}
	r.params = newParams
	url := r.URL()
	segments := strings.Split(r.URL().Path, "/")
	groupIndex := 0
	index := 0
	if r.URL() != nil && r.baseURL != nil && strings.Contains(r.URL().Path, r.baseURL.Path) {
		groupIndex += len(strings.Split(r.baseURL.Path, "/"))
	}
	if groupIndex >= len(segments) {
		return *url
	}

	const CoreGroupPrefix = "api"
	const NamedGroupPrefix = "apis"
	isCoreGroup := segments[groupIndex] == CoreGroupPrefix
	isNamedGroup := segments[groupIndex] == NamedGroupPrefix
	if isCoreGroup {
		// checking the case of core group with /api/v1/... format
		index = groupIndex + 2
	} else if isNamedGroup {
		// checking the case of named group with /apis/apps/v1/... format
		index = groupIndex + 3
	} else {
		// this should not happen that the only two possibilities are /api... and /apis..., just want to put an
		// outlet here in case more API groups are added in future if ever possible:
		// https://kubernetes.io/docs/concepts/overview/kubernetes-api/#api-groups
		// if a wrong API groups name is encountered, return the {prefix} for url.Path
		url.Path = "/{prefix}"
		url.RawQuery = ""
		return *url
	}
	//switch segLength := len(segments) - index; segLength {
	switch {
	// case len(segments) - index == 1:
	// resource (with no name) do nothing
	case len(segments)-index == 2:
		// /$RESOURCE/$NAME: replace $NAME with {name}
		segments[index+1] = "{name}"
	case len(segments)-index == 3:
		if segments[index+2] == "finalize" || segments[index+2] == "status" {
			// /$RESOURCE/$NAME/$SUBRESOURCE: replace $NAME with {name}
			segments[index+1] = "{name}"
		} else {
			// /namespace/$NAMESPACE/$RESOURCE: replace $NAMESPACE with {namespace}
			segments[index+1] = "{namespace}"
		}
	case len(segments)-index >= 4:
		segments[index+1] = "{namespace}"
		// /namespace/$NAMESPACE/$RESOURCE/$NAME: replace $NAMESPACE with {namespace},  $NAME with {name}
		if segments[index+3] != "finalize" && segments[index+3] != "status" {
			// /$RESOURCE/$NAME/$SUBRESOURCE: replace $NAME with {name}
			segments[index+3] = "{name}"
		}
	}
	url.Path = path.Join(segments...)
	return *url
}

func (r *Request) tryThrottle() error {
	if r.throttle == nil {
		return nil
	}

	now := time.Now()
	var err error
	if r.ctx != nil {
		err = r.throttle.Wait(r.ctx)
	} else {
		r.throttle.Accept()
	}

	if latency := time.Since(now); latency > longThrottleLatency {
		klog.V(4).Infof("Throttling request took %v, request: %s:%s", latency, r.verb, r.URL().String())
	}

	return err
}

// Watch attempts to begin watching the requested location.
// Returns a watch.Interface, or an error.
func (r *Request) Watch() (watch.Interface, error) {
	return r.WatchWithSpecificDecoders(
		func(body io.ReadCloser) streaming.Decoder {
			framer := r.serializers.Framer.NewFrameReader(body)
			return streaming.NewDecoder(framer, r.serializers.StreamingSerializer)
		},
		r.serializers.Decoder,
	)
}

// WatchWithSpecificDecoders attempts to begin watching the requested location with a *different* decoder.
// Turns out that you want one "standard" decoder for the watch event and one "personal" decoder for the content
// Returns a watch.Interface, or an error.
func (r *Request) WatchWithSpecificDecoders(wrapperDecoderFn func(io.ReadCloser) streaming.Decoder, embeddedDecoder runtime.Decoder) (watch.Interface, error) {
	// We specifically don't want to rate limit watches, so we
	// don't use r.throttle here.
	if r.err != nil {
		return nil, r.err
	}
	if r.serializers.Framer == nil {
		return nil, fmt.Errorf("watching resources is not possible with this client (content-type: %s)", r.content.ContentType)
	}

	url := r.URL().String()
	req, err := http.NewRequest(r.verb, url, r.body)
	if err != nil {
		return nil, err
	}
	if r.ctx != nil {
		req = req.WithContext(r.ctx)
	}
	req.Header = r.headers
	client := r.client
	if client == nil {
		client = http.DefaultClient
	}
	r.backoffMgr.Sleep(r.backoffMgr.CalculateBackoff(r.URL()))
	resp, err := client.Do(req)
	updateURLMetrics(r, resp, err)
	if r.baseURL != nil {
		if err != nil {
			r.backoffMgr.UpdateBackoff(r.baseURL, err, 0)
		} else {
			r.backoffMgr.UpdateBackoff(r.baseURL, err, resp.StatusCode)
		}
	}
	if err != nil {
		// The watch stream mechanism handles many common partial data errors, so closed
		// connections can be retried in many cases.
		if net.IsProbableEOF(err) {
			return watch.NewEmptyWatch(), nil
		}
		return nil, err
	}
	if resp.StatusCode != http.StatusOK {
		defer resp.Body.Close()
		if result := r.transformResponse(resp, req); result.err != nil {
			return nil, result.err
		}
		return nil, fmt.Errorf("for request %s, got status: %v", url, resp.StatusCode)
	}
	wrapperDecoder := wrapperDecoderFn(resp.Body)
	return watch.NewStreamWatcher(
		restclientwatch.NewDecoder(wrapperDecoder, embeddedDecoder),
		// use 500 to indicate that the cause of the error is unknown - other error codes
		// are more specific to HTTP interactions, and set a reason
		errors.NewClientErrorReporter(http.StatusInternalServerError, r.verb, "ClientWatchDecoding"),
	), nil
}

// updateURLMetrics is a convenience function for pushing metrics.
// It also handles corner cases for incomplete/invalid request data.
func updateURLMetrics(req *Request, resp *http.Response, err error) {
	url := "none"
	if req.baseURL != nil {
		url = req.baseURL.Host
	}

	// Errors can be arbitrary strings. Unbound label cardinality is not suitable for a metric
	// system so we just report them as `<error>`.
	if err != nil {
		metrics.RequestResult.Increment("<error>", req.verb, url)
	} else {
		//Metrics for failure codes
		metrics.RequestResult.Increment(strconv.Itoa(resp.StatusCode), req.verb, url)
	}
}

// Stream formats and executes the request, and offers streaming of the response.
// Returns io.ReadCloser which could be used for streaming of the response, or an error
// Any non-2xx http status code causes an error.  If we get a non-2xx code, we try to convert the body into an APIStatus object.
// If we can, we return that as an error.  Otherwise, we create an error that lists the http status and the content of the response.
func (r *Request) Stream() (io.ReadCloser, error) {
	if r.err != nil {
		return nil, r.err
	}

	if err := r.tryThrottle(); err != nil {
		return nil, err
	}

	url := r.URL().String()
	req, err := http.NewRequest(r.verb, url, nil)
	if err != nil {
		return nil, err
	}
	if r.body != nil {
		req.Body = ioutil.NopCloser(r.body)
	}
	if r.ctx != nil {
		req = req.WithContext(r.ctx)
	}
	req.Header = r.headers
	client := r.client
	if client == nil {
		client = http.DefaultClient
	}
	r.backoffMgr.Sleep(r.backoffMgr.CalculateBackoff(r.URL()))
	resp, err := client.Do(req)
	updateURLMetrics(r, resp, err)
	if r.baseURL != nil {
		if err != nil {
			r.backoffMgr.UpdateBackoff(r.URL(), err, 0)
		} else {
			r.backoffMgr.UpdateBackoff(r.URL(), err, resp.StatusCode)
		}
	}
	if err != nil {
		return nil, err
	}

	switch {
	case (resp.StatusCode >= 200) && (resp.StatusCode < 300):
		return resp.Body, nil

	default:
		// ensure we close the body before returning the error
		defer resp.Body.Close()

		result := r.transformResponse(resp, req)
		err := result.Error()
		if err == nil {
			err = fmt.Errorf("%d while accessing %v: %s", result.statusCode, url, string(result.body))
		}
		return nil, err
	}
}

// request connects to the server and invokes the provided function when a server response is
// received. It handles retry behavior and up front validation of requests. It will invoke
// fn at most once. It will return an error if a problem occurred prior to connecting to the
// server - the provided function is responsible for handling server errors.
func (r *Request) request(fn func(*http.Request, *http.Response)) error {
	//Metrics for total request latency
	start := time.Now()
	defer func() {
		metrics.RequestLatency.Observe(r.verb, r.finalURLTemplate(), time.Since(start))
	}()

	if r.err != nil {
		klog.V(4).Infof("Error in request: %v", r.err)
		return r.err
	}

	// TODO: added to catch programmer errors (invoking operations with an object with an empty namespace)
	if (r.verb == "GET" || r.verb == "PUT" || r.verb == "DELETE") && r.namespaceSet && len(r.resourceName) > 0 && len(r.namespace) == 0 {
		return fmt.Errorf("an empty namespace may not be set when a resource name is provided")
	}
	if (r.verb == "POST") && r.namespaceSet && len(r.namespace) == 0 {
		return fmt.Errorf("an empty namespace may not be set during creation")
	}

	client := r.client
	if client == nil {
		client = http.DefaultClient
	}

	// Right now we make about ten retry attempts if we get a Retry-After response.
	maxRetries := 10
	retries := 0
	for {
		url := r.URL().String()
		req, err := http.NewRequest(r.verb, url, r.body)
		if err != nil {
			return err
		}
		if r.timeout > 0 {
			if r.ctx == nil {
				r.ctx = context.Background()
			}
			var cancelFn context.CancelFunc
			r.ctx, cancelFn = context.WithTimeout(r.ctx, r.timeout)
			defer cancelFn()
		}
		if r.ctx != nil {
			req = req.WithContext(r.ctx)
		}
		req.Header = r.headers

		r.backoffMgr.Sleep(r.backoffMgr.CalculateBackoff(r.URL()))
		if retries > 0 {
			// We are retrying the request that we already send to apiserver
			// at least once before.
			// This request should also be throttled with the client-internal throttler.
			if err := r.tryThrottle(); err != nil {
				return err
			}
		}
		resp, err := client.Do(req)
		updateURLMetrics(r, resp, err)
		if err != nil {
			r.backoffMgr.UpdateBackoff(r.URL(), err, 0)
		} else {
			r.backoffMgr.UpdateBackoff(r.URL(), err, resp.StatusCode)
		}
		if err != nil {
			// "Connection reset by peer" is usually a transient error.
			// Thus in case of "GET" operations, we simply retry it.
			// We are not automatically retrying "write" operations, as
			// they are not idempotent.
			if !net.IsConnectionReset(err) || r.verb != "GET" {
				return err
			}
			// For the purpose of retry, we set the artificial "retry-after" response.
			// TODO: Should we clean the original response if it exists?
			resp = &http.Response{
				StatusCode: http.StatusInternalServerError,
				Header:     http.Header{"Retry-After": []string{"1"}},
				Body:       ioutil.NopCloser(bytes.NewReader([]byte{})),
			}
		}

		done := func() bool {
			// Ensure the response body is fully read and closed
			// before we reconnect, so that we reuse the same TCP
			// connection.
			defer func() {
				const maxBodySlurpSize = 2 << 10
				if resp.ContentLength <= maxBodySlurpSize {
					io.Copy(ioutil.Discard, &io.LimitedReader{R: resp.Body, N: maxBodySlurpSize})
				}
				resp.Body.Close()
			}()

			retries++
			if seconds, wait := checkWait(resp); wait && retries < maxRetries {
				if seeker, ok := r.body.(io.Seeker); ok && r.body != nil {
					_, err := seeker.Seek(0, 0)
					if err != nil {
						klog.V(4).Infof("Could not retry request, can't Seek() back to beginning of body for %T", r.body)
						fn(req, resp)
						return true
					}
				}

				klog.V(4).Infof("Got a Retry-After %ds response for attempt %d to %v", seconds, retries, url)
				r.backoffMgr.Sleep(time.Duration(seconds) * time.Second)
				return false
			}
			fn(req, resp)
			return true
		}()
		if done {
			return nil
		}
	}
}

// Do formats and executes the request. Returns a Result object for easy response
// processing.
//
// Error type:
//  * If the request can't be constructed, or an error happened earlier while building its
//    arguments: *RequestConstructionError
//  * If the server responds with a status: *errors.StatusError or *errors.UnexpectedObjectError
//  * http.Client.Do errors are returned directly.
func (r *Request) Do() Result {
	if err := r.tryThrottle(); err != nil {
		return Result{err: err}
	}

	var result Result
	err := r.request(func(req *http.Request, resp *http.Response) {
		result = r.transformResponse(resp, req)
	})
	if err != nil {
		return Result{err: err}
	}
	return result
}

// DoRaw executes the request but does not process the response body.
func (r *Request) DoRaw() ([]byte, error) {
	if err := r.tryThrottle(); err != nil {
		return nil, err
	}

	var result Result
	err := r.request(func(req *http.Request, resp *http.Response) {
		result.body, result.err = ioutil.ReadAll(resp.Body)
		glogBody("Response Body", result.body)
		if resp.StatusCode < http.StatusOK || resp.StatusCode > http.StatusPartialContent {
			result.err = r.transformUnstructuredResponseError(resp, req, result.body)
		}
	})
	if err != nil {
		return nil, err
	}
	return result.body, result.err
}

// transformResponse converts an API response into a structured API object
func (r *Request) transformResponse(resp *http.Response, req *http.Request) Result {
	var body []byte
	if resp.Body != nil {
		data, err := ioutil.ReadAll(resp.Body)
		switch err.(type) {
		case nil:
			body = data
		case http2.StreamError:
			// This is trying to catch the scenario that the server may close the connection when sending the
			// response body. This can be caused by server timeout due to a slow network connection.
			// TODO: Add test for this. Steps may be:
			// 1. client-go (or kubectl) sends a GET request.
			// 2. Apiserver sends back the headers and then part of the body
			// 3. Apiserver closes connection.
			// 4. client-go should catch this and return an error.
			klog.V(2).Infof("Stream error %#v when reading response body, may be caused by closed connection.", err)
<<<<<<< HEAD
			streamErr := fmt.Errorf("Stream error %#v when reading response body, may be caused by closed connection. Please retry.", err)
=======
			streamErr := fmt.Errorf("stream error when reading response body, may be caused by closed connection. Please retry. Original error: %v", err)
>>>>>>> bc63fde3
			return Result{
				err: streamErr,
			}
		default:
<<<<<<< HEAD
			klog.Errorf("Unexpected error when reading response body: %#v", err)
			unexpectedErr := fmt.Errorf("Unexpected error %#v when reading response body. Please retry.", err)
=======
			klog.Errorf("Unexpected error when reading response body: %v", err)
			unexpectedErr := fmt.Errorf("unexpected error when reading response body. Please retry. Original error: %v", err)
>>>>>>> bc63fde3
			return Result{
				err: unexpectedErr,
			}
		}
	}

	glogBody("Response Body", body)

	// verify the content type is accurate
	contentType := resp.Header.Get("Content-Type")
	decoder := r.serializers.Decoder
	if len(contentType) > 0 && (decoder == nil || (len(r.content.ContentType) > 0 && contentType != r.content.ContentType)) {
		mediaType, params, err := mime.ParseMediaType(contentType)
		if err != nil {
			return Result{err: errors.NewInternalError(err)}
		}
		decoder, err = r.serializers.RenegotiatedDecoder(mediaType, params)
		if err != nil {
			// if we fail to negotiate a decoder, treat this as an unstructured error
			switch {
			case resp.StatusCode == http.StatusSwitchingProtocols:
				// no-op, we've been upgraded
			case resp.StatusCode < http.StatusOK || resp.StatusCode > http.StatusPartialContent:
				return Result{err: r.transformUnstructuredResponseError(resp, req, body)}
			}
			return Result{
				body:        body,
				contentType: contentType,
				statusCode:  resp.StatusCode,
			}
		}
	}

	switch {
	case resp.StatusCode == http.StatusSwitchingProtocols:
		// no-op, we've been upgraded
	case resp.StatusCode < http.StatusOK || resp.StatusCode > http.StatusPartialContent:
		// calculate an unstructured error from the response which the Result object may use if the caller
		// did not return a structured error.
		retryAfter, _ := retryAfterSeconds(resp)
		err := r.newUnstructuredResponseError(body, isTextResponse(resp), resp.StatusCode, req.Method, retryAfter)
		return Result{
			body:        body,
			contentType: contentType,
			statusCode:  resp.StatusCode,
			decoder:     decoder,
			err:         err,
		}
	}

	return Result{
		body:        body,
		contentType: contentType,
		statusCode:  resp.StatusCode,
		decoder:     decoder,
	}
}

// truncateBody decides if the body should be truncated, based on the glog Verbosity.
func truncateBody(body string) string {
	max := 0
	switch {
	case bool(klog.V(10)):
		return body
	case bool(klog.V(9)):
		max = 10240
	case bool(klog.V(8)):
		max = 1024
	}

	if len(body) <= max {
		return body
	}

	return body[:max] + fmt.Sprintf(" [truncated %d chars]", len(body)-max)
}

// glogBody logs a body output that could be either JSON or protobuf. It explicitly guards against
// allocating a new string for the body output unless necessary. Uses a simple heuristic to determine
// whether the body is printable.
func glogBody(prefix string, body []byte) {
	if klog.V(8) {
		if bytes.IndexFunc(body, func(r rune) bool {
			return r < 0x0a
		}) != -1 {
			klog.Infof("%s:\n%s", prefix, truncateBody(hex.Dump(body)))
		} else {
			klog.Infof("%s: %s", prefix, truncateBody(string(body)))
		}
	}
}

// maxUnstructuredResponseTextBytes is an upper bound on how much output to include in the unstructured error.
const maxUnstructuredResponseTextBytes = 2048

// transformUnstructuredResponseError handles an error from the server that is not in a structured form.
// It is expected to transform any response that is not recognizable as a clear server sent error from the
// K8S API using the information provided with the request. In practice, HTTP proxies and client libraries
// introduce a level of uncertainty to the responses returned by servers that in common use result in
// unexpected responses. The rough structure is:
//
// 1. Assume the server sends you something sane - JSON + well defined error objects + proper codes
//    - this is the happy path
//    - when you get this output, trust what the server sends
// 2. Guard against empty fields / bodies in received JSON and attempt to cull sufficient info from them to
//    generate a reasonable facsimile of the original failure.
//    - Be sure to use a distinct error type or flag that allows a client to distinguish between this and error 1 above
// 3. Handle true disconnect failures / completely malformed data by moving up to a more generic client error
// 4. Distinguish between various connection failures like SSL certificates, timeouts, proxy errors, unexpected
//    initial contact, the presence of mismatched body contents from posted content types
//    - Give these a separate distinct error type and capture as much as possible of the original message
//
// TODO: introduce transformation of generic http.Client.Do() errors that separates 4.
func (r *Request) transformUnstructuredResponseError(resp *http.Response, req *http.Request, body []byte) error {
	if body == nil && resp.Body != nil {
		if data, err := ioutil.ReadAll(&io.LimitedReader{R: resp.Body, N: maxUnstructuredResponseTextBytes}); err == nil {
			body = data
		}
	}
	retryAfter, _ := retryAfterSeconds(resp)
	return r.newUnstructuredResponseError(body, isTextResponse(resp), resp.StatusCode, req.Method, retryAfter)
}

// newUnstructuredResponseError instantiates the appropriate generic error for the provided input. It also logs the body.
func (r *Request) newUnstructuredResponseError(body []byte, isTextResponse bool, statusCode int, method string, retryAfter int) error {
	// cap the amount of output we create
	if len(body) > maxUnstructuredResponseTextBytes {
		body = body[:maxUnstructuredResponseTextBytes]
	}

	message := "unknown"
	if isTextResponse {
		message = strings.TrimSpace(string(body))
	}
	var groupResource schema.GroupResource
	if len(r.resource) > 0 {
		groupResource.Group = r.content.GroupVersion.Group
		groupResource.Resource = r.resource
	}
	return errors.NewGenericServerResponse(
		statusCode,
		method,
		groupResource,
		r.resourceName,
		message,
		retryAfter,
		true,
	)
}

// isTextResponse returns true if the response appears to be a textual media type.
func isTextResponse(resp *http.Response) bool {
	contentType := resp.Header.Get("Content-Type")
	if len(contentType) == 0 {
		return true
	}
	media, _, err := mime.ParseMediaType(contentType)
	if err != nil {
		return false
	}
	return strings.HasPrefix(media, "text/")
}

// checkWait returns true along with a number of seconds if the server instructed us to wait
// before retrying.
func checkWait(resp *http.Response) (int, bool) {
	switch r := resp.StatusCode; {
	// any 500 error code and 429 can trigger a wait
	case r == http.StatusTooManyRequests, r >= 500:
	default:
		return 0, false
	}
	i, ok := retryAfterSeconds(resp)
	return i, ok
}

// retryAfterSeconds returns the value of the Retry-After header and true, or 0 and false if
// the header was missing or not a valid number.
func retryAfterSeconds(resp *http.Response) (int, bool) {
	if h := resp.Header.Get("Retry-After"); len(h) > 0 {
		if i, err := strconv.Atoi(h); err == nil {
			return i, true
		}
	}
	return 0, false
}

// Result contains the result of calling Request.Do().
type Result struct {
	body        []byte
	contentType string
	err         error
	statusCode  int

	decoder runtime.Decoder
}

// Raw returns the raw result.
func (r Result) Raw() ([]byte, error) {
	return r.body, r.err
}

// Get returns the result as an object, which means it passes through the decoder.
// If the returned object is of type Status and has .Status != StatusSuccess, the
// additional information in Status will be used to enrich the error.
func (r Result) Get() (runtime.Object, error) {
	if r.err != nil {
		// Check whether the result has a Status object in the body and prefer that.
		return nil, r.Error()
	}
	if r.decoder == nil {
		return nil, fmt.Errorf("serializer for %s doesn't exist", r.contentType)
	}

	// decode, but if the result is Status return that as an error instead.
	out, _, err := r.decoder.Decode(r.body, nil, nil)
	if err != nil {
		return nil, err
	}
	switch t := out.(type) {
	case *metav1.Status:
		// any status besides StatusSuccess is considered an error.
		if t.Status != metav1.StatusSuccess {
			return nil, errors.FromObject(t)
		}
	}
	return out, nil
}

// StatusCode returns the HTTP status code of the request. (Only valid if no
// error was returned.)
func (r Result) StatusCode(statusCode *int) Result {
	*statusCode = r.statusCode
	return r
}

// Into stores the result into obj, if possible. If obj is nil it is ignored.
// If the returned object is of type Status and has .Status != StatusSuccess, the
// additional information in Status will be used to enrich the error.
func (r Result) Into(obj runtime.Object) error {
	if r.err != nil {
		// Check whether the result has a Status object in the body and prefer that.
		return r.Error()
	}
	if r.decoder == nil {
		return fmt.Errorf("serializer for %s doesn't exist", r.contentType)
	}
	if len(r.body) == 0 {
		return fmt.Errorf("0-length response with status code: %d and content type: %s",
			r.statusCode, r.contentType)
	}

	out, _, err := r.decoder.Decode(r.body, nil, obj)
	if err != nil || out == obj {
		return err
	}
	// if a different object is returned, see if it is Status and avoid double decoding
	// the object.
	switch t := out.(type) {
	case *metav1.Status:
		// any status besides StatusSuccess is considered an error.
		if t.Status != metav1.StatusSuccess {
			return errors.FromObject(t)
		}
	}
	return nil
}

// WasCreated updates the provided bool pointer to whether the server returned
// 201 created or a different response.
func (r Result) WasCreated(wasCreated *bool) Result {
	*wasCreated = r.statusCode == http.StatusCreated
	return r
}

// Error returns the error executing the request, nil if no error occurred.
// If the returned object is of type Status and has Status != StatusSuccess, the
// additional information in Status will be used to enrich the error.
// See the Request.Do() comment for what errors you might get.
func (r Result) Error() error {
	// if we have received an unexpected server error, and we have a body and decoder, we can try to extract
	// a Status object.
	if r.err == nil || !errors.IsUnexpectedServerError(r.err) || len(r.body) == 0 || r.decoder == nil {
		return r.err
	}

	// attempt to convert the body into a Status object
	// to be backwards compatible with old servers that do not return a version, default to "v1"
	out, _, err := r.decoder.Decode(r.body, &schema.GroupVersionKind{Version: "v1"}, nil)
	if err != nil {
		klog.V(5).Infof("body was not decodable (unable to check for Status): %v", err)
		return r.err
	}
	switch t := out.(type) {
	case *metav1.Status:
		// because we default the kind, we *must* check for StatusFailure
		if t.Status == metav1.StatusFailure {
			return errors.FromObject(t)
		}
	}
	return r.err
}

// NameMayNotBe specifies strings that cannot be used as names specified as path segments (like the REST API or etcd store)
var NameMayNotBe = []string{".", ".."}

// NameMayNotContain specifies substrings that cannot be used in names specified as path segments (like the REST API or etcd store)
var NameMayNotContain = []string{"/", "%"}

// IsValidPathSegmentName validates the name can be safely encoded as a path segment
func IsValidPathSegmentName(name string) []string {
	for _, illegalName := range NameMayNotBe {
		if name == illegalName {
			return []string{fmt.Sprintf(`may not be '%s'`, illegalName)}
		}
	}

	var errors []string
	for _, illegalContent := range NameMayNotContain {
		if strings.Contains(name, illegalContent) {
			errors = append(errors, fmt.Sprintf(`may not contain '%s'`, illegalContent))
		}
	}

	return errors
}

// IsValidPathSegmentPrefix validates the name can be used as a prefix for a name which will be encoded as a path segment
// It does not check for exact matches with disallowed names, since an arbitrary suffix might make the name valid
func IsValidPathSegmentPrefix(name string) []string {
	var errors []string
	for _, illegalContent := range NameMayNotContain {
		if strings.Contains(name, illegalContent) {
			errors = append(errors, fmt.Sprintf(`may not contain '%s'`, illegalContent))
		}
	}

	return errors
}

// ValidatePathSegmentName validates the name can be safely encoded as a path segment
func ValidatePathSegmentName(name string, prefix bool) []string {
	if prefix {
		return IsValidPathSegmentPrefix(name)
	}
	return IsValidPathSegmentName(name)
}<|MERGE_RESOLUTION|>--- conflicted
+++ resolved
@@ -871,22 +871,13 @@
 			// 3. Apiserver closes connection.
 			// 4. client-go should catch this and return an error.
 			klog.V(2).Infof("Stream error %#v when reading response body, may be caused by closed connection.", err)
-<<<<<<< HEAD
-			streamErr := fmt.Errorf("Stream error %#v when reading response body, may be caused by closed connection. Please retry.", err)
-=======
 			streamErr := fmt.Errorf("stream error when reading response body, may be caused by closed connection. Please retry. Original error: %v", err)
->>>>>>> bc63fde3
 			return Result{
 				err: streamErr,
 			}
 		default:
-<<<<<<< HEAD
-			klog.Errorf("Unexpected error when reading response body: %#v", err)
-			unexpectedErr := fmt.Errorf("Unexpected error %#v when reading response body. Please retry.", err)
-=======
 			klog.Errorf("Unexpected error when reading response body: %v", err)
 			unexpectedErr := fmt.Errorf("unexpected error when reading response body. Please retry. Original error: %v", err)
->>>>>>> bc63fde3
 			return Result{
 				err: unexpectedErr,
 			}
