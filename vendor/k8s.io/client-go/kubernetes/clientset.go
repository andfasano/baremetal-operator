--- conflicted
+++ resolved
@@ -22,10 +22,7 @@
 	"fmt"
 
 	discovery "k8s.io/client-go/discovery"
-<<<<<<< HEAD
-=======
 	admissionregistrationv1 "k8s.io/client-go/kubernetes/typed/admissionregistration/v1"
->>>>>>> bc63fde3
 	admissionregistrationv1beta1 "k8s.io/client-go/kubernetes/typed/admissionregistration/v1beta1"
 	appsv1 "k8s.io/client-go/kubernetes/typed/apps/v1"
 	appsv1beta1 "k8s.io/client-go/kubernetes/typed/apps/v1beta1"
@@ -69,10 +66,7 @@
 
 type Interface interface {
 	Discovery() discovery.DiscoveryInterface
-<<<<<<< HEAD
-=======
 	AdmissionregistrationV1() admissionregistrationv1.AdmissionregistrationV1Interface
->>>>>>> bc63fde3
 	AdmissionregistrationV1beta1() admissionregistrationv1beta1.AdmissionregistrationV1beta1Interface
 	AppsV1() appsv1.AppsV1Interface
 	AppsV1beta1() appsv1beta1.AppsV1beta1Interface
@@ -92,10 +86,7 @@
 	CoordinationV1beta1() coordinationv1beta1.CoordinationV1beta1Interface
 	CoordinationV1() coordinationv1.CoordinationV1Interface
 	CoreV1() corev1.CoreV1Interface
-<<<<<<< HEAD
-=======
 	DiscoveryV1alpha1() discoveryv1alpha1.DiscoveryV1alpha1Interface
->>>>>>> bc63fde3
 	EventsV1beta1() eventsv1beta1.EventsV1beta1Interface
 	ExtensionsV1beta1() extensionsv1beta1.ExtensionsV1beta1Interface
 	NetworkingV1() networkingv1.NetworkingV1Interface
@@ -119,10 +110,7 @@
 // version included in a Clientset.
 type Clientset struct {
 	*discovery.DiscoveryClient
-<<<<<<< HEAD
-=======
 	admissionregistrationV1      *admissionregistrationv1.AdmissionregistrationV1Client
->>>>>>> bc63fde3
 	admissionregistrationV1beta1 *admissionregistrationv1beta1.AdmissionregistrationV1beta1Client
 	appsV1                       *appsv1.AppsV1Client
 	appsV1beta1                  *appsv1beta1.AppsV1beta1Client
@@ -142,10 +130,7 @@
 	coordinationV1beta1          *coordinationv1beta1.CoordinationV1beta1Client
 	coordinationV1               *coordinationv1.CoordinationV1Client
 	coreV1                       *corev1.CoreV1Client
-<<<<<<< HEAD
-=======
 	discoveryV1alpha1            *discoveryv1alpha1.DiscoveryV1alpha1Client
->>>>>>> bc63fde3
 	eventsV1beta1                *eventsv1beta1.EventsV1beta1Client
 	extensionsV1beta1            *extensionsv1beta1.ExtensionsV1beta1Client
 	networkingV1                 *networkingv1.NetworkingV1Client
@@ -163,14 +148,11 @@
 	storageV1beta1               *storagev1beta1.StorageV1beta1Client
 	storageV1                    *storagev1.StorageV1Client
 	storageV1alpha1              *storagev1alpha1.StorageV1alpha1Client
-<<<<<<< HEAD
-=======
 }
 
 // AdmissionregistrationV1 retrieves the AdmissionregistrationV1Client
 func (c *Clientset) AdmissionregistrationV1() admissionregistrationv1.AdmissionregistrationV1Interface {
 	return c.admissionregistrationV1
->>>>>>> bc63fde3
 }
 
 // AdmissionregistrationV1beta1 retrieves the AdmissionregistrationV1beta1Client
@@ -268,14 +250,11 @@
 	return c.coreV1
 }
 
-<<<<<<< HEAD
-=======
 // DiscoveryV1alpha1 retrieves the DiscoveryV1alpha1Client
 func (c *Clientset) DiscoveryV1alpha1() discoveryv1alpha1.DiscoveryV1alpha1Interface {
 	return c.discoveryV1alpha1
 }
 
->>>>>>> bc63fde3
 // EventsV1beta1 retrieves the EventsV1beta1Client
 func (c *Clientset) EventsV1beta1() eventsv1beta1.EventsV1beta1Interface {
 	return c.eventsV1beta1
@@ -382,15 +361,11 @@
 	}
 	var cs Clientset
 	var err error
-<<<<<<< HEAD
+	cs.admissionregistrationV1, err = admissionregistrationv1.NewForConfig(&configShallowCopy)
+	if err != nil {
+		return nil, err
+	}
 	cs.admissionregistrationV1beta1, err = admissionregistrationv1beta1.NewForConfig(&configShallowCopy)
-=======
-	cs.admissionregistrationV1, err = admissionregistrationv1.NewForConfig(&configShallowCopy)
->>>>>>> bc63fde3
-	if err != nil {
-		return nil, err
-	}
-	cs.appsV1, err = appsv1.NewForConfig(&configShallowCopy)
 	if err != nil {
 		return nil, err
 	}
@@ -550,10 +525,7 @@
 // panics if there is an error in the config.
 func NewForConfigOrDie(c *rest.Config) *Clientset {
 	var cs Clientset
-<<<<<<< HEAD
-=======
 	cs.admissionregistrationV1 = admissionregistrationv1.NewForConfigOrDie(c)
->>>>>>> bc63fde3
 	cs.admissionregistrationV1beta1 = admissionregistrationv1beta1.NewForConfigOrDie(c)
 	cs.appsV1 = appsv1.NewForConfigOrDie(c)
 	cs.appsV1beta1 = appsv1beta1.NewForConfigOrDie(c)
@@ -599,10 +571,7 @@
 // New creates a new Clientset for the given RESTClient.
 func New(c rest.Interface) *Clientset {
 	var cs Clientset
-<<<<<<< HEAD
-=======
 	cs.admissionregistrationV1 = admissionregistrationv1.New(c)
->>>>>>> bc63fde3
 	cs.admissionregistrationV1beta1 = admissionregistrationv1beta1.New(c)
 	cs.appsV1 = appsv1.New(c)
 	cs.appsV1beta1 = appsv1beta1.New(c)
