/*
Copyright 2015 The Kubernetes Authors.

Licensed under the Apache License, Version 2.0 (the "License");
you may not use this file except in compliance with the License.
You may obtain a copy of the License at

    http://www.apache.org/licenses/LICENSE-2.0

Unless required by applicable law or agreed to in writing, software
distributed under the License is distributed on an "AS IS" BASIS,
WITHOUT WARRANTIES OR CONDITIONS OF ANY KIND, either express or implied.
See the License for the specific language governing permissions and
limitations under the License.
*/

// Package v1 contains API types that are common to all versions.
//
// The package contains two categories of types:
// - external (serialized) types that lack their own version (e.g TypeMeta)
// - internal (never-serialized) types that are needed by several different
//   api groups, and so live here, to avoid duplication and/or import loops
//   (e.g. LabelSelector).
// In the future, we will probably move these categories of objects into
// separate packages.
package v1

import (
	"fmt"
	"strings"

	"k8s.io/apimachinery/pkg/runtime"
	"k8s.io/apimachinery/pkg/types"
)

// TypeMeta describes an individual object in an API response or request
// with strings representing the type of the object and its API schema version.
// Structures that are versioned or persisted should inline TypeMeta.
//
// +k8s:deepcopy-gen=false
type TypeMeta struct {
	// Kind is a string value representing the REST resource this object represents.
	// Servers may infer this from the endpoint the client submits requests to.
	// Cannot be updated.
	// In CamelCase.
	// More info: https://git.k8s.io/community/contributors/devel/sig-architecture/api-conventions.md#types-kinds
	// +optional
	Kind string `json:"kind,omitempty" protobuf:"bytes,1,opt,name=kind"`

	// APIVersion defines the versioned schema of this representation of an object.
	// Servers should convert recognized schemas to the latest internal value, and
	// may reject unrecognized values.
	// More info: https://git.k8s.io/community/contributors/devel/sig-architecture/api-conventions.md#resources
	// +optional
	APIVersion string `json:"apiVersion,omitempty" protobuf:"bytes,2,opt,name=apiVersion"`
}

// ListMeta describes metadata that synthetic resources must have, including lists and
// various status objects. A resource may have only one of {ObjectMeta, ListMeta}.
type ListMeta struct {
	// selfLink is a URL representing this object.
	// Populated by the system.
	// Read-only.
	//
	// DEPRECATED
	// Kubernetes will stop propagating this field in 1.20 release and the field is planned
	// to be removed in 1.21 release.
	// +optional
	SelfLink string `json:"selfLink,omitempty" protobuf:"bytes,1,opt,name=selfLink"`

	// String that identifies the server's internal version of this object that
	// can be used by clients to determine when objects have changed.
	// Value must be treated as opaque by clients and passed unmodified back to the server.
	// Populated by the system.
	// Read-only.
	// More info: https://git.k8s.io/community/contributors/devel/sig-architecture/api-conventions.md#concurrency-control-and-consistency
	// +optional
	ResourceVersion string `json:"resourceVersion,omitempty" protobuf:"bytes,2,opt,name=resourceVersion"`

	// continue may be set if the user set a limit on the number of items returned, and indicates that
	// the server has more data available. The value is opaque and may be used to issue another request
	// to the endpoint that served this list to retrieve the next set of available objects. Continuing a
	// consistent list may not be possible if the server configuration has changed or more than a few
	// minutes have passed. The resourceVersion field returned when using this continue value will be
	// identical to the value in the first response, unless you have received this token from an error
	// message.
	Continue string `json:"continue,omitempty" protobuf:"bytes,3,opt,name=continue"`

	// remainingItemCount is the number of subsequent items in the list which are not included in this
	// list response. If the list request contained label or field selectors, then the number of
	// remaining items is unknown and the field will be left unset and omitted during serialization.
	// If the list is complete (either because it is not chunking or because this is the last chunk),
	// then there are no more remaining items and this field will be left unset and omitted during
	// serialization.
	// Servers older than v1.15 do not set this field.
	// The intended use of the remainingItemCount is *estimating* the size of a collection. Clients
	// should not rely on the remainingItemCount to be set or to be exact.
	// +optional
	RemainingItemCount *int64 `json:"remainingItemCount,omitempty" protobuf:"bytes,4,opt,name=remainingItemCount"`
}

// These are internal finalizer values for Kubernetes-like APIs, must be qualified name unless defined here
const (
	FinalizerOrphanDependents string = "orphan"
	FinalizerDeleteDependents string = "foregroundDeletion"
)

// ObjectMeta is metadata that all persisted resources must have, which includes all objects
// users must create.
type ObjectMeta struct {
	// Name must be unique within a namespace. Is required when creating resources, although
	// some resources may allow a client to request the generation of an appropriate name
	// automatically. Name is primarily intended for creation idempotence and configuration
	// definition.
	// Cannot be updated.
	// More info: http://kubernetes.io/docs/user-guide/identifiers#names
	// +optional
	Name string `json:"name,omitempty" protobuf:"bytes,1,opt,name=name"`

	// GenerateName is an optional prefix, used by the server, to generate a unique
	// name ONLY IF the Name field has not been provided.
	// If this field is used, the name returned to the client will be different
	// than the name passed. This value will also be combined with a unique suffix.
	// The provided value has the same validation rules as the Name field,
	// and may be truncated by the length of the suffix required to make the value
	// unique on the server.
	//
	// If this field is specified and the generated name exists, the server will
	// NOT return a 409 - instead, it will either return 201 Created or 500 with Reason
	// ServerTimeout indicating a unique name could not be found in the time allotted, and the client
	// should retry (optionally after the time indicated in the Retry-After header).
	//
	// Applied only if Name is not specified.
	// More info: https://git.k8s.io/community/contributors/devel/sig-architecture/api-conventions.md#idempotency
	// +optional
	GenerateName string `json:"generateName,omitempty" protobuf:"bytes,2,opt,name=generateName"`

	// Namespace defines the space within each name must be unique. An empty namespace is
	// equivalent to the "default" namespace, but "default" is the canonical representation.
	// Not all objects are required to be scoped to a namespace - the value of this field for
	// those objects will be empty.
	//
	// Must be a DNS_LABEL.
	// Cannot be updated.
	// More info: http://kubernetes.io/docs/user-guide/namespaces
	// +optional
	Namespace string `json:"namespace,omitempty" protobuf:"bytes,3,opt,name=namespace"`

	// SelfLink is a URL representing this object.
	// Populated by the system.
	// Read-only.
	//
	// DEPRECATED
	// Kubernetes will stop propagating this field in 1.20 release and the field is planned
	// to be removed in 1.21 release.
	// +optional
	SelfLink string `json:"selfLink,omitempty" protobuf:"bytes,4,opt,name=selfLink"`

	// UID is the unique in time and space value for this object. It is typically generated by
	// the server on successful creation of a resource and is not allowed to change on PUT
	// operations.
	//
	// Populated by the system.
	// Read-only.
	// More info: http://kubernetes.io/docs/user-guide/identifiers#uids
	// +optional
	UID types.UID `json:"uid,omitempty" protobuf:"bytes,5,opt,name=uid,casttype=k8s.io/kubernetes/pkg/types.UID"`

	// An opaque value that represents the internal version of this object that can
	// be used by clients to determine when objects have changed. May be used for optimistic
	// concurrency, change detection, and the watch operation on a resource or set of resources.
	// Clients must treat these values as opaque and passed unmodified back to the server.
	// They may only be valid for a particular resource or set of resources.
	//
	// Populated by the system.
	// Read-only.
	// Value must be treated as opaque by clients and .
	// More info: https://git.k8s.io/community/contributors/devel/sig-architecture/api-conventions.md#concurrency-control-and-consistency
	// +optional
	ResourceVersion string `json:"resourceVersion,omitempty" protobuf:"bytes,6,opt,name=resourceVersion"`

	// A sequence number representing a specific generation of the desired state.
	// Populated by the system. Read-only.
	// +optional
	Generation int64 `json:"generation,omitempty" protobuf:"varint,7,opt,name=generation"`

	// CreationTimestamp is a timestamp representing the server time when this object was
	// created. It is not guaranteed to be set in happens-before order across separate operations.
	// Clients may not set this value. It is represented in RFC3339 form and is in UTC.
	//
	// Populated by the system.
	// Read-only.
	// Null for lists.
	// More info: https://git.k8s.io/community/contributors/devel/sig-architecture/api-conventions.md#metadata
	// +optional
	CreationTimestamp Time `json:"creationTimestamp,omitempty" protobuf:"bytes,8,opt,name=creationTimestamp"`

	// DeletionTimestamp is RFC 3339 date and time at which this resource will be deleted. This
	// field is set by the server when a graceful deletion is requested by the user, and is not
	// directly settable by a client. The resource is expected to be deleted (no longer visible
	// from resource lists, and not reachable by name) after the time in this field, once the
	// finalizers list is empty. As long as the finalizers list contains items, deletion is blocked.
	// Once the deletionTimestamp is set, this value may not be unset or be set further into the
	// future, although it may be shortened or the resource may be deleted prior to this time.
	// For example, a user may request that a pod is deleted in 30 seconds. The Kubelet will react
	// by sending a graceful termination signal to the containers in the pod. After that 30 seconds,
	// the Kubelet will send a hard termination signal (SIGKILL) to the container and after cleanup,
	// remove the pod from the API. In the presence of network partitions, this object may still
	// exist after this timestamp, until an administrator or automated process can determine the
	// resource is fully terminated.
	// If not set, graceful deletion of the object has not been requested.
	//
	// Populated by the system when a graceful deletion is requested.
	// Read-only.
	// More info: https://git.k8s.io/community/contributors/devel/sig-architecture/api-conventions.md#metadata
	// +optional
	DeletionTimestamp *Time `json:"deletionTimestamp,omitempty" protobuf:"bytes,9,opt,name=deletionTimestamp"`

	// Number of seconds allowed for this object to gracefully terminate before
	// it will be removed from the system. Only set when deletionTimestamp is also set.
	// May only be shortened.
	// Read-only.
	// +optional
	DeletionGracePeriodSeconds *int64 `json:"deletionGracePeriodSeconds,omitempty" protobuf:"varint,10,opt,name=deletionGracePeriodSeconds"`

	// Map of string keys and values that can be used to organize and categorize
	// (scope and select) objects. May match selectors of replication controllers
	// and services.
	// More info: http://kubernetes.io/docs/user-guide/labels
	// +optional
	Labels map[string]string `json:"labels,omitempty" protobuf:"bytes,11,rep,name=labels"`

	// Annotations is an unstructured key value map stored with a resource that may be
	// set by external tools to store and retrieve arbitrary metadata. They are not
	// queryable and should be preserved when modifying objects.
	// More info: http://kubernetes.io/docs/user-guide/annotations
	// +optional
	Annotations map[string]string `json:"annotations,omitempty" protobuf:"bytes,12,rep,name=annotations"`

	// List of objects depended by this object. If ALL objects in the list have
	// been deleted, this object will be garbage collected. If this object is managed by a controller,
	// then an entry in this list will point to this controller, with the controller field set to true.
	// There cannot be more than one managing controller.
	// +optional
	// +patchMergeKey=uid
	// +patchStrategy=merge
	OwnerReferences []OwnerReference `json:"ownerReferences,omitempty" patchStrategy:"merge" patchMergeKey:"uid" protobuf:"bytes,13,rep,name=ownerReferences"`

<<<<<<< HEAD
	// An initializer is a controller which enforces some system invariant at object creation time.
	// This field is a list of initializers that have not yet acted on this object. If nil or empty,
	// this object has been completely initialized. Otherwise, the object is considered uninitialized
	// and is hidden (in list/watch and get calls) from clients that haven't explicitly asked to
	// observe uninitialized objects.
	//
	// When an object is created, the system will populate this list with the current set of initializers.
	// Only privileged users may set or modify this list. Once it is empty, it may not be modified further
	// by any user.
	//
	// DEPRECATED - initializers are an alpha field and will be removed in v1.15.
	Initializers *Initializers `json:"initializers,omitempty" protobuf:"bytes,16,opt,name=initializers"`

=======
>>>>>>> bc63fde3
	// Must be empty before the object is deleted from the registry. Each entry
	// is an identifier for the responsible component that will remove the entry
	// from the list. If the deletionTimestamp of the object is non-nil, entries
	// in this list can only be removed.
	// +optional
	// +patchStrategy=merge
	Finalizers []string `json:"finalizers,omitempty" patchStrategy:"merge" protobuf:"bytes,14,rep,name=finalizers"`

	// The name of the cluster which the object belongs to.
	// This is used to distinguish resources with same name and namespace in different clusters.
	// This field is not set anywhere right now and apiserver is going to ignore it if set in create or update request.
	// +optional
	ClusterName string `json:"clusterName,omitempty" protobuf:"bytes,15,opt,name=clusterName"`
<<<<<<< HEAD

	// ManagedFields maps workflow-id and version to the set of fields
	// that are managed by that workflow. This is mostly for internal
	// housekeeping, and users typically shouldn't need to set or
	// understand this field. A workflow can be the user's name, a
	// controller's name, or the name of a specific apply path like
	// "ci-cd". The set of fields is always in the version that the
	// workflow used when modifying the object.
	//
	// This field is alpha and can be changed or removed without notice.
	//
	// +optional
	ManagedFields []ManagedFieldsEntry `json:"managedFields,omitempty" protobuf:"bytes,17,rep,name=managedFields"`
}
=======
>>>>>>> bc63fde3

	// ManagedFields maps workflow-id and version to the set of fields
	// that are managed by that workflow. This is mostly for internal
	// housekeeping, and users typically shouldn't need to set or
	// understand this field. A workflow can be the user's name, a
	// controller's name, or the name of a specific apply path like
	// "ci-cd". The set of fields is always in the version that the
	// workflow used when modifying the object.
	//
	// +optional
	ManagedFields []ManagedFieldsEntry `json:"managedFields,omitempty" protobuf:"bytes,17,rep,name=managedFields"`
}

const (
	// NamespaceDefault means the object is in the default namespace which is applied when not specified by clients
	NamespaceDefault string = "default"
	// NamespaceAll is the default argument to specify on a context when you want to list or filter resources across all namespaces
	NamespaceAll string = ""
	// NamespaceNone is the argument for a context when there is no namespace.
	NamespaceNone string = ""
	// NamespaceSystem is the system namespace where we place system components.
	NamespaceSystem string = "kube-system"
	// NamespacePublic is the namespace where we place public info (ConfigMaps)
	NamespacePublic string = "kube-public"
)

// OwnerReference contains enough information to let you identify an owning
// object. An owning object must be in the same namespace as the dependent, or
// be cluster-scoped, so there is no namespace field.
type OwnerReference struct {
	// API version of the referent.
	APIVersion string `json:"apiVersion" protobuf:"bytes,5,opt,name=apiVersion"`
	// Kind of the referent.
	// More info: https://git.k8s.io/community/contributors/devel/sig-architecture/api-conventions.md#types-kinds
	Kind string `json:"kind" protobuf:"bytes,1,opt,name=kind"`
	// Name of the referent.
	// More info: http://kubernetes.io/docs/user-guide/identifiers#names
	Name string `json:"name" protobuf:"bytes,3,opt,name=name"`
	// UID of the referent.
	// More info: http://kubernetes.io/docs/user-guide/identifiers#uids
	UID types.UID `json:"uid" protobuf:"bytes,4,opt,name=uid,casttype=k8s.io/apimachinery/pkg/types.UID"`
	// If true, this reference points to the managing controller.
	// +optional
	Controller *bool `json:"controller,omitempty" protobuf:"varint,6,opt,name=controller"`
	// If true, AND if the owner has the "foregroundDeletion" finalizer, then
	// the owner cannot be deleted from the key-value store until this
	// reference is removed.
	// Defaults to false.
	// To set this field, a user needs "delete" permission of the owner,
	// otherwise 422 (Unprocessable Entity) will be returned.
	// +optional
	BlockOwnerDeletion *bool `json:"blockOwnerDeletion,omitempty" protobuf:"varint,7,opt,name=blockOwnerDeletion"`
}

// +k8s:deepcopy-gen:interfaces=k8s.io/apimachinery/pkg/runtime.Object

// ListOptions is the query options to a standard REST list call.
type ListOptions struct {
	TypeMeta `json:",inline"`

	// A selector to restrict the list of returned objects by their labels.
	// Defaults to everything.
	// +optional
	LabelSelector string `json:"labelSelector,omitempty" protobuf:"bytes,1,opt,name=labelSelector"`
	// A selector to restrict the list of returned objects by their fields.
	// Defaults to everything.
	// +optional
	FieldSelector string `json:"fieldSelector,omitempty" protobuf:"bytes,2,opt,name=fieldSelector"`

	// +k8s:deprecated=includeUninitialized,protobuf=6

	// Watch for changes to the described resources and return them as a stream of
	// add, update, and remove notifications. Specify resourceVersion.
	// +optional
	Watch bool `json:"watch,omitempty" protobuf:"varint,3,opt,name=watch"`
	// allowWatchBookmarks requests watch events with type "BOOKMARK".
	// Servers that do not implement bookmarks may ignore this flag and
	// bookmarks are sent at the server's discretion. Clients should not
	// assume bookmarks are returned at any specific interval, nor may they
	// assume the server will send any BOOKMARK event during a session.
	// If this is not a watch, this field is ignored.
	// If the feature gate WatchBookmarks is not enabled in apiserver,
	// this field is ignored.
	//
	// This field is beta.
	//
	// +optional
	AllowWatchBookmarks bool `json:"allowWatchBookmarks,omitempty" protobuf:"varint,9,opt,name=allowWatchBookmarks"`

	// When specified with a watch call, shows changes that occur after that particular version of a resource.
	// Defaults to changes from the beginning of history.
	// When specified for list:
	// - if unset, then the result is returned from remote storage based on quorum-read flag;
	// - if it's 0, then we simply return what we currently have in cache, no guarantee;
	// - if set to non zero, then the result is at least as fresh as given rv.
	// +optional
	ResourceVersion string `json:"resourceVersion,omitempty" protobuf:"bytes,4,opt,name=resourceVersion"`
	// Timeout for the list/watch call.
	// This limits the duration of the call, regardless of any activity or inactivity.
	// +optional
	TimeoutSeconds *int64 `json:"timeoutSeconds,omitempty" protobuf:"varint,5,opt,name=timeoutSeconds"`

	// limit is a maximum number of responses to return for a list call. If more items exist, the
	// server will set the `continue` field on the list metadata to a value that can be used with the
	// same initial query to retrieve the next set of results. Setting a limit may return fewer than
	// the requested amount of items (up to zero items) in the event all requested objects are
	// filtered out and clients should only use the presence of the continue field to determine whether
	// more results are available. Servers may choose not to support the limit argument and will return
	// all of the available results. If limit is specified and the continue field is empty, clients may
	// assume that no more results are available. This field is not supported if watch is true.
	//
	// The server guarantees that the objects returned when using continue will be identical to issuing
	// a single list call without a limit - that is, no objects created, modified, or deleted after the
	// first request is issued will be included in any subsequent continued requests. This is sometimes
	// referred to as a consistent snapshot, and ensures that a client that is using limit to receive
	// smaller chunks of a very large result can ensure they see all possible objects. If objects are
	// updated during a chunked list the version of the object that was present at the time the first list
	// result was calculated is returned.
	Limit int64 `json:"limit,omitempty" protobuf:"varint,7,opt,name=limit"`
	// The continue option should be set when retrieving more results from the server. Since this value is
	// server defined, clients may only use the continue value from a previous query result with identical
	// query parameters (except for the value of continue) and the server may reject a continue value it
	// does not recognize. If the specified continue value is no longer valid whether due to expiration
	// (generally five to fifteen minutes) or a configuration change on the server, the server will
	// respond with a 410 ResourceExpired error together with a continue token. If the client needs a
	// consistent list, it must restart their list without the continue field. Otherwise, the client may
	// send another list request with the token received with the 410 error, the server will respond with
	// a list starting from the next key, but from the latest snapshot, which is inconsistent from the
	// previous list results - objects that are created, modified, or deleted after the first list request
	// will be included in the response, as long as their keys are after the "next key".
	//
	// This field is not supported when watch is true. Clients may start a watch from the last
	// resourceVersion value returned by the server and not miss any modifications.
	Continue string `json:"continue,omitempty" protobuf:"bytes,8,opt,name=continue"`
}

// +k8s:deepcopy-gen:interfaces=k8s.io/apimachinery/pkg/runtime.Object

// ExportOptions is the query options to the standard REST get call.
// Deprecated. Planned for removal in 1.18.
type ExportOptions struct {
	TypeMeta `json:",inline"`
	// Should this value be exported.  Export strips fields that a user can not specify.
	// Deprecated. Planned for removal in 1.18.
	Export bool `json:"export" protobuf:"varint,1,opt,name=export"`
	// Should the export be exact.  Exact export maintains cluster-specific fields like 'Namespace'.
	// Deprecated. Planned for removal in 1.18.
	Exact bool `json:"exact" protobuf:"varint,2,opt,name=exact"`
}

// +k8s:deepcopy-gen:interfaces=k8s.io/apimachinery/pkg/runtime.Object

// GetOptions is the standard query options to the standard REST get call.
type GetOptions struct {
	TypeMeta `json:",inline"`
	// When specified:
	// - if unset, then the result is returned from remote storage based on quorum-read flag;
	// - if it's 0, then we simply return what we currently have in cache, no guarantee;
	// - if set to non zero, then the result is at least as fresh as given rv.
	ResourceVersion string `json:"resourceVersion,omitempty" protobuf:"bytes,1,opt,name=resourceVersion"`
	// +k8s:deprecated=includeUninitialized,protobuf=2
}

// DeletionPropagation decides if a deletion will propagate to the dependents of
// the object, and how the garbage collector will handle the propagation.
type DeletionPropagation string

const (
	// Orphans the dependents.
	DeletePropagationOrphan DeletionPropagation = "Orphan"
	// Deletes the object from the key-value store, the garbage collector will
	// delete the dependents in the background.
	DeletePropagationBackground DeletionPropagation = "Background"
	// The object exists in the key-value store until the garbage collector
	// deletes all the dependents whose ownerReference.blockOwnerDeletion=true
	// from the key-value store.  API sever will put the "foregroundDeletion"
	// finalizer on the object, and sets its deletionTimestamp.  This policy is
	// cascading, i.e., the dependents will be deleted with Foreground.
	DeletePropagationForeground DeletionPropagation = "Foreground"
)

const (
	// DryRunAll means to complete all processing stages, but don't
	// persist changes to storage.
	DryRunAll = "All"
)

// +k8s:deepcopy-gen:interfaces=k8s.io/apimachinery/pkg/runtime.Object

// DeleteOptions may be provided when deleting an API object.
type DeleteOptions struct {
	TypeMeta `json:",inline"`

	// The duration in seconds before the object should be deleted. Value must be non-negative integer.
	// The value zero indicates delete immediately. If this value is nil, the default grace period for the
	// specified type will be used.
	// Defaults to a per object value if not specified. zero means delete immediately.
	// +optional
	GracePeriodSeconds *int64 `json:"gracePeriodSeconds,omitempty" protobuf:"varint,1,opt,name=gracePeriodSeconds"`

	// Must be fulfilled before a deletion is carried out. If not possible, a 409 Conflict status will be
	// returned.
	// +optional
	Preconditions *Preconditions `json:"preconditions,omitempty" protobuf:"bytes,2,opt,name=preconditions"`

	// Deprecated: please use the PropagationPolicy, this field will be deprecated in 1.7.
	// Should the dependent objects be orphaned. If true/false, the "orphan"
	// finalizer will be added to/removed from the object's finalizers list.
	// Either this field or PropagationPolicy may be set, but not both.
	// +optional
	OrphanDependents *bool `json:"orphanDependents,omitempty" protobuf:"varint,3,opt,name=orphanDependents"`

	// Whether and how garbage collection will be performed.
	// Either this field or OrphanDependents may be set, but not both.
	// The default policy is decided by the existing finalizer set in the
	// metadata.finalizers and the resource-specific default policy.
	// Acceptable values are: 'Orphan' - orphan the dependents; 'Background' -
	// allow the garbage collector to delete the dependents in the background;
	// 'Foreground' - a cascading policy that deletes all dependents in the
	// foreground.
	// +optional
	PropagationPolicy *DeletionPropagation `json:"propagationPolicy,omitempty" protobuf:"varint,4,opt,name=propagationPolicy"`

	// When present, indicates that modifications should not be
	// persisted. An invalid or unrecognized dryRun directive will
	// result in an error response and no further processing of the
	// request. Valid values are:
	// - All: all dry run stages will be processed
	// +optional
	DryRun []string `json:"dryRun,omitempty" protobuf:"bytes,5,rep,name=dryRun"`
}

// +k8s:deepcopy-gen:interfaces=k8s.io/apimachinery/pkg/runtime.Object

// CreateOptions may be provided when creating an API object.
type CreateOptions struct {
	TypeMeta `json:",inline"`

	// When present, indicates that modifications should not be
	// persisted. An invalid or unrecognized dryRun directive will
	// result in an error response and no further processing of the
	// request. Valid values are:
	// - All: all dry run stages will be processed
	// +optional
	DryRun []string `json:"dryRun,omitempty" protobuf:"bytes,1,rep,name=dryRun"`
	// +k8s:deprecated=includeUninitialized,protobuf=2

	// fieldManager is a name associated with the actor or entity
	// that is making these changes. The value must be less than or
	// 128 characters long, and only contain printable characters,
	// as defined by https://golang.org/pkg/unicode/#IsPrint.
	// +optional
	FieldManager string `json:"fieldManager,omitempty" protobuf:"bytes,3,name=fieldManager"`
}

// +k8s:deepcopy-gen:interfaces=k8s.io/apimachinery/pkg/runtime.Object

// PatchOptions may be provided when patching an API object.
// PatchOptions is meant to be a superset of UpdateOptions.
type PatchOptions struct {
	TypeMeta `json:",inline"`

	// When present, indicates that modifications should not be
	// persisted. An invalid or unrecognized dryRun directive will
	// result in an error response and no further processing of the
	// request. Valid values are:
	// - All: all dry run stages will be processed
	// +optional
	DryRun []string `json:"dryRun,omitempty" protobuf:"bytes,1,rep,name=dryRun"`

	// Force is going to "force" Apply requests. It means user will
	// re-acquire conflicting fields owned by other people. Force
	// flag must be unset for non-apply patch requests.
	// +optional
	Force *bool `json:"force,omitempty" protobuf:"varint,2,opt,name=force"`

	// fieldManager is a name associated with the actor or entity
	// that is making these changes. The value must be less than or
	// 128 characters long, and only contain printable characters,
	// as defined by https://golang.org/pkg/unicode/#IsPrint. This
	// field is required for apply requests
	// (application/apply-patch) but optional for non-apply patch
	// types (JsonPatch, MergePatch, StrategicMergePatch).
	// +optional
	FieldManager string `json:"fieldManager,omitempty" protobuf:"bytes,3,name=fieldManager"`
}

// +k8s:deepcopy-gen:interfaces=k8s.io/apimachinery/pkg/runtime.Object

// UpdateOptions may be provided when updating an API object.
// All fields in UpdateOptions should also be present in PatchOptions.
type UpdateOptions struct {
	TypeMeta `json:",inline"`

	// When present, indicates that modifications should not be
	// persisted. An invalid or unrecognized dryRun directive will
	// result in an error response and no further processing of the
	// request. Valid values are:
	// - All: all dry run stages will be processed
	// +optional
	DryRun []string `json:"dryRun,omitempty" protobuf:"bytes,1,rep,name=dryRun"`

	// fieldManager is a name associated with the actor or entity
	// that is making these changes. The value must be less than or
	// 128 characters long, and only contain printable characters,
	// as defined by https://golang.org/pkg/unicode/#IsPrint.
	// +optional
	FieldManager string `json:"fieldManager,omitempty" protobuf:"bytes,2,name=fieldManager"`
}

// Preconditions must be fulfilled before an operation (update, delete, etc.) is carried out.
type Preconditions struct {
	// Specifies the target UID.
	// +optional
	UID *types.UID `json:"uid,omitempty" protobuf:"bytes,1,opt,name=uid,casttype=k8s.io/apimachinery/pkg/types.UID"`
	// Specifies the target ResourceVersion
	// +optional
	ResourceVersion *string `json:"resourceVersion,omitempty" protobuf:"bytes,2,opt,name=resourceVersion"`
}

// +k8s:deepcopy-gen:interfaces=k8s.io/apimachinery/pkg/runtime.Object

// Status is a return value for calls that don't return other objects.
type Status struct {
	TypeMeta `json:",inline"`
	// Standard list metadata.
	// More info: https://git.k8s.io/community/contributors/devel/sig-architecture/api-conventions.md#types-kinds
	// +optional
	ListMeta `json:"metadata,omitempty" protobuf:"bytes,1,opt,name=metadata"`

	// Status of the operation.
	// One of: "Success" or "Failure".
	// More info: https://git.k8s.io/community/contributors/devel/sig-architecture/api-conventions.md#spec-and-status
	// +optional
	Status string `json:"status,omitempty" protobuf:"bytes,2,opt,name=status"`
	// A human-readable description of the status of this operation.
	// +optional
	Message string `json:"message,omitempty" protobuf:"bytes,3,opt,name=message"`
	// A machine-readable description of why this operation is in the
	// "Failure" status. If this value is empty there
	// is no information available. A Reason clarifies an HTTP status
	// code but does not override it.
	// +optional
	Reason StatusReason `json:"reason,omitempty" protobuf:"bytes,4,opt,name=reason,casttype=StatusReason"`
	// Extended data associated with the reason.  Each reason may define its
	// own extended details. This field is optional and the data returned
	// is not guaranteed to conform to any schema except that defined by
	// the reason type.
	// +optional
	Details *StatusDetails `json:"details,omitempty" protobuf:"bytes,5,opt,name=details"`
	// Suggested HTTP return code for this status, 0 if not set.
	// +optional
	Code int32 `json:"code,omitempty" protobuf:"varint,6,opt,name=code"`
}

// StatusDetails is a set of additional properties that MAY be set by the
// server to provide additional information about a response. The Reason
// field of a Status object defines what attributes will be set. Clients
// must ignore fields that do not match the defined type of each attribute,
// and should assume that any attribute may be empty, invalid, or under
// defined.
type StatusDetails struct {
	// The name attribute of the resource associated with the status StatusReason
	// (when there is a single name which can be described).
	// +optional
	Name string `json:"name,omitempty" protobuf:"bytes,1,opt,name=name"`
	// The group attribute of the resource associated with the status StatusReason.
	// +optional
	Group string `json:"group,omitempty" protobuf:"bytes,2,opt,name=group"`
	// The kind attribute of the resource associated with the status StatusReason.
	// On some operations may differ from the requested resource Kind.
	// More info: https://git.k8s.io/community/contributors/devel/sig-architecture/api-conventions.md#types-kinds
	// +optional
	Kind string `json:"kind,omitempty" protobuf:"bytes,3,opt,name=kind"`
	// UID of the resource.
	// (when there is a single resource which can be described).
	// More info: http://kubernetes.io/docs/user-guide/identifiers#uids
	// +optional
	UID types.UID `json:"uid,omitempty" protobuf:"bytes,6,opt,name=uid,casttype=k8s.io/apimachinery/pkg/types.UID"`
	// The Causes array includes more details associated with the StatusReason
	// failure. Not all StatusReasons may provide detailed causes.
	// +optional
	Causes []StatusCause `json:"causes,omitempty" protobuf:"bytes,4,rep,name=causes"`
	// If specified, the time in seconds before the operation should be retried. Some errors may indicate
	// the client must take an alternate action - for those errors this field may indicate how long to wait
	// before taking the alternate action.
	// +optional
	RetryAfterSeconds int32 `json:"retryAfterSeconds,omitempty" protobuf:"varint,5,opt,name=retryAfterSeconds"`
}

// Values of Status.Status
const (
	StatusSuccess = "Success"
	StatusFailure = "Failure"
)

// StatusReason is an enumeration of possible failure causes.  Each StatusReason
// must map to a single HTTP status code, but multiple reasons may map
// to the same HTTP status code.
// TODO: move to apiserver
type StatusReason string

const (
	// StatusReasonUnknown means the server has declined to indicate a specific reason.
	// The details field may contain other information about this error.
	// Status code 500.
	StatusReasonUnknown StatusReason = ""

	// StatusReasonUnauthorized means the server can be reached and understood the request, but requires
	// the user to present appropriate authorization credentials (identified by the WWW-Authenticate header)
	// in order for the action to be completed. If the user has specified credentials on the request, the
	// server considers them insufficient.
	// Status code 401
	StatusReasonUnauthorized StatusReason = "Unauthorized"

	// StatusReasonForbidden means the server can be reached and understood the request, but refuses
	// to take any further action.  It is the result of the server being configured to deny access for some reason
	// to the requested resource by the client.
	// Details (optional):
	//   "kind" string - the kind attribute of the forbidden resource
	//                   on some operations may differ from the requested
	//                   resource.
	//   "id"   string - the identifier of the forbidden resource
	// Status code 403
	StatusReasonForbidden StatusReason = "Forbidden"

	// StatusReasonNotFound means one or more resources required for this operation
	// could not be found.
	// Details (optional):
	//   "kind" string - the kind attribute of the missing resource
	//                   on some operations may differ from the requested
	//                   resource.
	//   "id"   string - the identifier of the missing resource
	// Status code 404
	StatusReasonNotFound StatusReason = "NotFound"

	// StatusReasonAlreadyExists means the resource you are creating already exists.
	// Details (optional):
	//   "kind" string - the kind attribute of the conflicting resource
	//   "id"   string - the identifier of the conflicting resource
	// Status code 409
	StatusReasonAlreadyExists StatusReason = "AlreadyExists"

	// StatusReasonConflict means the requested operation cannot be completed
	// due to a conflict in the operation. The client may need to alter the
	// request. Each resource may define custom details that indicate the
	// nature of the conflict.
	// Status code 409
	StatusReasonConflict StatusReason = "Conflict"

	// StatusReasonGone means the item is no longer available at the server and no
	// forwarding address is known.
	// Status code 410
	StatusReasonGone StatusReason = "Gone"

	// StatusReasonInvalid means the requested create or update operation cannot be
	// completed due to invalid data provided as part of the request. The client may
	// need to alter the request. When set, the client may use the StatusDetails
	// message field as a summary of the issues encountered.
	// Details (optional):
	//   "kind" string - the kind attribute of the invalid resource
	//   "id"   string - the identifier of the invalid resource
	//   "causes"      - one or more StatusCause entries indicating the data in the
	//                   provided resource that was invalid.  The code, message, and
	//                   field attributes will be set.
	// Status code 422
	StatusReasonInvalid StatusReason = "Invalid"

	// StatusReasonServerTimeout means the server can be reached and understood the request,
	// but cannot complete the action in a reasonable time. The client should retry the request.
	// This is may be due to temporary server load or a transient communication issue with
	// another server. Status code 500 is used because the HTTP spec provides no suitable
	// server-requested client retry and the 5xx class represents actionable errors.
	// Details (optional):
	//   "kind" string - the kind attribute of the resource being acted on.
	//   "id"   string - the operation that is being attempted.
	//   "retryAfterSeconds" int32 - the number of seconds before the operation should be retried
	// Status code 500
	StatusReasonServerTimeout StatusReason = "ServerTimeout"

	// StatusReasonTimeout means that the request could not be completed within the given time.
	// Clients can get this response only when they specified a timeout param in the request,
	// or if the server cannot complete the operation within a reasonable amount of time.
	// The request might succeed with an increased value of timeout param. The client *should*
	// wait at least the number of seconds specified by the retryAfterSeconds field.
	// Details (optional):
	//   "retryAfterSeconds" int32 - the number of seconds before the operation should be retried
	// Status code 504
	StatusReasonTimeout StatusReason = "Timeout"

	// StatusReasonTooManyRequests means the server experienced too many requests within a
	// given window and that the client must wait to perform the action again. A client may
	// always retry the request that led to this error, although the client should wait at least
	// the number of seconds specified by the retryAfterSeconds field.
	// Details (optional):
	//   "retryAfterSeconds" int32 - the number of seconds before the operation should be retried
	// Status code 429
	StatusReasonTooManyRequests StatusReason = "TooManyRequests"

	// StatusReasonBadRequest means that the request itself was invalid, because the request
	// doesn't make any sense, for example deleting a read-only object.  This is different than
	// StatusReasonInvalid above which indicates that the API call could possibly succeed, but the
	// data was invalid.  API calls that return BadRequest can never succeed.
	// Status code 400
	StatusReasonBadRequest StatusReason = "BadRequest"

	// StatusReasonMethodNotAllowed means that the action the client attempted to perform on the
	// resource was not supported by the code - for instance, attempting to delete a resource that
	// can only be created. API calls that return MethodNotAllowed can never succeed.
	// Status code 405
	StatusReasonMethodNotAllowed StatusReason = "MethodNotAllowed"

	// StatusReasonNotAcceptable means that the accept types indicated by the client were not acceptable
	// to the server - for instance, attempting to receive protobuf for a resource that supports only json and yaml.
	// API calls that return NotAcceptable can never succeed.
	// Status code 406
	StatusReasonNotAcceptable StatusReason = "NotAcceptable"

	// StatusReasonRequestEntityTooLarge means that the request entity is too large.
	// Status code 413
	StatusReasonRequestEntityTooLarge StatusReason = "RequestEntityTooLarge"

	// StatusReasonUnsupportedMediaType means that the content type sent by the client is not acceptable
	// to the server - for instance, attempting to send protobuf for a resource that supports only json and yaml.
	// API calls that return UnsupportedMediaType can never succeed.
	// Status code 415
	StatusReasonUnsupportedMediaType StatusReason = "UnsupportedMediaType"

	// StatusReasonInternalError indicates that an internal error occurred, it is unexpected
	// and the outcome of the call is unknown.
	// Details (optional):
	//   "causes" - The original error
	// Status code 500
	StatusReasonInternalError StatusReason = "InternalError"

	// StatusReasonExpired indicates that the request is invalid because the content you are requesting
	// has expired and is no longer available. It is typically associated with watches that can't be
	// serviced.
	// Status code 410 (gone)
	StatusReasonExpired StatusReason = "Expired"

	// StatusReasonServiceUnavailable means that the request itself was valid,
	// but the requested service is unavailable at this time.
	// Retrying the request after some time might succeed.
	// Status code 503
	StatusReasonServiceUnavailable StatusReason = "ServiceUnavailable"
)

// StatusCause provides more information about an api.Status failure, including
// cases when multiple errors are encountered.
type StatusCause struct {
	// A machine-readable description of the cause of the error. If this value is
	// empty there is no information available.
	// +optional
	Type CauseType `json:"reason,omitempty" protobuf:"bytes,1,opt,name=reason,casttype=CauseType"`
	// A human-readable description of the cause of the error.  This field may be
	// presented as-is to a reader.
	// +optional
	Message string `json:"message,omitempty" protobuf:"bytes,2,opt,name=message"`
	// The field of the resource that has caused this error, as named by its JSON
	// serialization. May include dot and postfix notation for nested attributes.
	// Arrays are zero-indexed.  Fields may appear more than once in an array of
	// causes due to fields having multiple errors.
	// Optional.
	//
	// Examples:
	//   "name" - the field "name" on the current resource
	//   "items[0].name" - the field "name" on the first array entry in "items"
	// +optional
	Field string `json:"field,omitempty" protobuf:"bytes,3,opt,name=field"`
}

// CauseType is a machine readable value providing more detail about what
// occurred in a status response. An operation may have multiple causes for a
// status (whether Failure or Success).
type CauseType string

const (
	// CauseTypeFieldValueNotFound is used to report failure to find a requested value
	// (e.g. looking up an ID).
	CauseTypeFieldValueNotFound CauseType = "FieldValueNotFound"
	// CauseTypeFieldValueRequired is used to report required values that are not
	// provided (e.g. empty strings, null values, or empty arrays).
	CauseTypeFieldValueRequired CauseType = "FieldValueRequired"
	// CauseTypeFieldValueDuplicate is used to report collisions of values that must be
	// unique (e.g. unique IDs).
	CauseTypeFieldValueDuplicate CauseType = "FieldValueDuplicate"
	// CauseTypeFieldValueInvalid is used to report malformed values (e.g. failed regex
	// match).
	CauseTypeFieldValueInvalid CauseType = "FieldValueInvalid"
	// CauseTypeFieldValueNotSupported is used to report valid (as per formatting rules)
	// values that can not be handled (e.g. an enumerated string).
	CauseTypeFieldValueNotSupported CauseType = "FieldValueNotSupported"
	// CauseTypeUnexpectedServerResponse is used to report when the server responded to the client
	// without the expected return type. The presence of this cause indicates the error may be
	// due to an intervening proxy or the server software malfunctioning.
	CauseTypeUnexpectedServerResponse CauseType = "UnexpectedServerResponse"
	// FieldManagerConflict is used to report when another client claims to manage this field,
	// It should only be returned for a request using server-side apply.
	CauseTypeFieldManagerConflict CauseType = "FieldManagerConflict"
)

// +k8s:deepcopy-gen:interfaces=k8s.io/apimachinery/pkg/runtime.Object

// List holds a list of objects, which may not be known by the server.
type List struct {
	TypeMeta `json:",inline"`
	// Standard list metadata.
	// More info: https://git.k8s.io/community/contributors/devel/sig-architecture/api-conventions.md#types-kinds
	// +optional
	ListMeta `json:"metadata,omitempty" protobuf:"bytes,1,opt,name=metadata"`

	// List of objects
	Items []runtime.RawExtension `json:"items" protobuf:"bytes,2,rep,name=items"`
}

// APIVersions lists the versions that are available, to allow clients to
// discover the API at /api, which is the root path of the legacy v1 API.
//
// +protobuf.options.(gogoproto.goproto_stringer)=false
// +k8s:deepcopy-gen:interfaces=k8s.io/apimachinery/pkg/runtime.Object
type APIVersions struct {
	TypeMeta `json:",inline"`
	// versions are the api versions that are available.
	Versions []string `json:"versions" protobuf:"bytes,1,rep,name=versions"`
	// a map of client CIDR to server address that is serving this group.
	// This is to help clients reach servers in the most network-efficient way possible.
	// Clients can use the appropriate server address as per the CIDR that they match.
	// In case of multiple matches, clients should use the longest matching CIDR.
	// The server returns only those CIDRs that it thinks that the client can match.
	// For example: the master will return an internal IP CIDR only, if the client reaches the server using an internal IP.
	// Server looks at X-Forwarded-For header or X-Real-Ip header or request.RemoteAddr (in that order) to get the client IP.
	ServerAddressByClientCIDRs []ServerAddressByClientCIDR `json:"serverAddressByClientCIDRs" protobuf:"bytes,2,rep,name=serverAddressByClientCIDRs"`
}

// +k8s:deepcopy-gen:interfaces=k8s.io/apimachinery/pkg/runtime.Object

// APIGroupList is a list of APIGroup, to allow clients to discover the API at
// /apis.
type APIGroupList struct {
	TypeMeta `json:",inline"`
	// groups is a list of APIGroup.
	Groups []APIGroup `json:"groups" protobuf:"bytes,1,rep,name=groups"`
}

// +k8s:deepcopy-gen:interfaces=k8s.io/apimachinery/pkg/runtime.Object

// APIGroup contains the name, the supported versions, and the preferred version
// of a group.
type APIGroup struct {
	TypeMeta `json:",inline"`
	// name is the name of the group.
	Name string `json:"name" protobuf:"bytes,1,opt,name=name"`
	// versions are the versions supported in this group.
	Versions []GroupVersionForDiscovery `json:"versions" protobuf:"bytes,2,rep,name=versions"`
	// preferredVersion is the version preferred by the API server, which
	// probably is the storage version.
	// +optional
	PreferredVersion GroupVersionForDiscovery `json:"preferredVersion,omitempty" protobuf:"bytes,3,opt,name=preferredVersion"`
	// a map of client CIDR to server address that is serving this group.
	// This is to help clients reach servers in the most network-efficient way possible.
	// Clients can use the appropriate server address as per the CIDR that they match.
	// In case of multiple matches, clients should use the longest matching CIDR.
	// The server returns only those CIDRs that it thinks that the client can match.
	// For example: the master will return an internal IP CIDR only, if the client reaches the server using an internal IP.
	// Server looks at X-Forwarded-For header or X-Real-Ip header or request.RemoteAddr (in that order) to get the client IP.
	// +optional
	ServerAddressByClientCIDRs []ServerAddressByClientCIDR `json:"serverAddressByClientCIDRs,omitempty" protobuf:"bytes,4,rep,name=serverAddressByClientCIDRs"`
}

// ServerAddressByClientCIDR helps the client to determine the server address that they should use, depending on the clientCIDR that they match.
type ServerAddressByClientCIDR struct {
	// The CIDR with which clients can match their IP to figure out the server address that they should use.
	ClientCIDR string `json:"clientCIDR" protobuf:"bytes,1,opt,name=clientCIDR"`
	// Address of this server, suitable for a client that matches the above CIDR.
	// This can be a hostname, hostname:port, IP or IP:port.
	ServerAddress string `json:"serverAddress" protobuf:"bytes,2,opt,name=serverAddress"`
}

// GroupVersion contains the "group/version" and "version" string of a version.
// It is made a struct to keep extensibility.
type GroupVersionForDiscovery struct {
	// groupVersion specifies the API group and version in the form "group/version"
	GroupVersion string `json:"groupVersion" protobuf:"bytes,1,opt,name=groupVersion"`
	// version specifies the version in the form of "version". This is to save
	// the clients the trouble of splitting the GroupVersion.
	Version string `json:"version" protobuf:"bytes,2,opt,name=version"`
}

// APIResource specifies the name of a resource and whether it is namespaced.
type APIResource struct {
	// name is the plural name of the resource.
	Name string `json:"name" protobuf:"bytes,1,opt,name=name"`
	// singularName is the singular name of the resource.  This allows clients to handle plural and singular opaquely.
	// The singularName is more correct for reporting status on a single item and both singular and plural are allowed
	// from the kubectl CLI interface.
	SingularName string `json:"singularName" protobuf:"bytes,6,opt,name=singularName"`
	// namespaced indicates if a resource is namespaced or not.
	Namespaced bool `json:"namespaced" protobuf:"varint,2,opt,name=namespaced"`
	// group is the preferred group of the resource.  Empty implies the group of the containing resource list.
	// For subresources, this may have a different value, for example: Scale".
	Group string `json:"group,omitempty" protobuf:"bytes,8,opt,name=group"`
	// version is the preferred version of the resource.  Empty implies the version of the containing resource list
	// For subresources, this may have a different value, for example: v1 (while inside a v1beta1 version of the core resource's group)".
	Version string `json:"version,omitempty" protobuf:"bytes,9,opt,name=version"`
	// kind is the kind for the resource (e.g. 'Foo' is the kind for a resource 'foo')
	Kind string `json:"kind" protobuf:"bytes,3,opt,name=kind"`
	// verbs is a list of supported kube verbs (this includes get, list, watch, create,
	// update, patch, delete, deletecollection, and proxy)
	Verbs Verbs `json:"verbs" protobuf:"bytes,4,opt,name=verbs"`
	// shortNames is a list of suggested short names of the resource.
	ShortNames []string `json:"shortNames,omitempty" protobuf:"bytes,5,rep,name=shortNames"`
	// categories is a list of the grouped resources this resource belongs to (e.g. 'all')
	Categories []string `json:"categories,omitempty" protobuf:"bytes,7,rep,name=categories"`
	// The hash value of the storage version, the version this resource is
	// converted to when written to the data store. Value must be treated
	// as opaque by clients. Only equality comparison on the value is valid.
	// This is an alpha feature and may change or be removed in the future.
	// The field is populated by the apiserver only if the
	// StorageVersionHash feature gate is enabled.
	// This field will remain optional even if it graduates.
	// +optional
	StorageVersionHash string `json:"storageVersionHash,omitempty" protobuf:"bytes,10,opt,name=storageVersionHash"`
}

// Verbs masks the value so protobuf can generate
//
// +protobuf.nullable=true
// +protobuf.options.(gogoproto.goproto_stringer)=false
type Verbs []string

func (vs Verbs) String() string {
	return fmt.Sprintf("%v", []string(vs))
}

// +k8s:deepcopy-gen:interfaces=k8s.io/apimachinery/pkg/runtime.Object

// APIResourceList is a list of APIResource, it is used to expose the name of the
// resources supported in a specific group and version, and if the resource
// is namespaced.
type APIResourceList struct {
	TypeMeta `json:",inline"`
	// groupVersion is the group and version this APIResourceList is for.
	GroupVersion string `json:"groupVersion" protobuf:"bytes,1,opt,name=groupVersion"`
	// resources contains the name of the resources and if they are namespaced.
	APIResources []APIResource `json:"resources" protobuf:"bytes,2,rep,name=resources"`
}

// RootPaths lists the paths available at root.
// For example: "/healthz", "/apis".
type RootPaths struct {
	// paths are the paths available at root.
	Paths []string `json:"paths" protobuf:"bytes,1,rep,name=paths"`
}

// TODO: remove me when watch is refactored
func LabelSelectorQueryParam(version string) string {
	return "labelSelector"
}

// TODO: remove me when watch is refactored
func FieldSelectorQueryParam(version string) string {
	return "fieldSelector"
}

// String returns available api versions as a human-friendly version string.
func (apiVersions APIVersions) String() string {
	return strings.Join(apiVersions.Versions, ",")
}

func (apiVersions APIVersions) GoString() string {
	return apiVersions.String()
}

// Patch is provided to give a concrete name and type to the Kubernetes PATCH request body.
type Patch struct{}

// Note:
// There are two different styles of label selectors used in versioned types:
// an older style which is represented as just a string in versioned types, and a
// newer style that is structured.  LabelSelector is an internal representation for the
// latter style.

// A label selector is a label query over a set of resources. The result of matchLabels and
// matchExpressions are ANDed. An empty label selector matches all objects. A null
// label selector matches no objects.
type LabelSelector struct {
	// matchLabels is a map of {key,value} pairs. A single {key,value} in the matchLabels
	// map is equivalent to an element of matchExpressions, whose key field is "key", the
	// operator is "In", and the values array contains only "value". The requirements are ANDed.
	// +optional
	MatchLabels map[string]string `json:"matchLabels,omitempty" protobuf:"bytes,1,rep,name=matchLabels"`
	// matchExpressions is a list of label selector requirements. The requirements are ANDed.
	// +optional
	MatchExpressions []LabelSelectorRequirement `json:"matchExpressions,omitempty" protobuf:"bytes,2,rep,name=matchExpressions"`
}

// A label selector requirement is a selector that contains values, a key, and an operator that
// relates the key and values.
type LabelSelectorRequirement struct {
	// key is the label key that the selector applies to.
	// +patchMergeKey=key
	// +patchStrategy=merge
	Key string `json:"key" patchStrategy:"merge" patchMergeKey:"key" protobuf:"bytes,1,opt,name=key"`
	// operator represents a key's relationship to a set of values.
	// Valid operators are In, NotIn, Exists and DoesNotExist.
	Operator LabelSelectorOperator `json:"operator" protobuf:"bytes,2,opt,name=operator,casttype=LabelSelectorOperator"`
	// values is an array of string values. If the operator is In or NotIn,
	// the values array must be non-empty. If the operator is Exists or DoesNotExist,
	// the values array must be empty. This array is replaced during a strategic
	// merge patch.
	// +optional
	Values []string `json:"values,omitempty" protobuf:"bytes,3,rep,name=values"`
}

// A label selector operator is the set of operators that can be used in a selector requirement.
type LabelSelectorOperator string

const (
	LabelSelectorOpIn           LabelSelectorOperator = "In"
	LabelSelectorOpNotIn        LabelSelectorOperator = "NotIn"
	LabelSelectorOpExists       LabelSelectorOperator = "Exists"
	LabelSelectorOpDoesNotExist LabelSelectorOperator = "DoesNotExist"
)

// ManagedFieldsEntry is a workflow-id, a FieldSet and the group version of the resource
// that the fieldset applies to.
type ManagedFieldsEntry struct {
	// Manager is an identifier of the workflow managing these fields.
	Manager string `json:"manager,omitempty" protobuf:"bytes,1,opt,name=manager"`
	// Operation is the type of operation which lead to this ManagedFieldsEntry being created.
	// The only valid values for this field are 'Apply' and 'Update'.
	Operation ManagedFieldsOperationType `json:"operation,omitempty" protobuf:"bytes,2,opt,name=operation,casttype=ManagedFieldsOperationType"`
	// APIVersion defines the version of this resource that this field set
	// applies to. The format is "group/version" just like the top-level
	// APIVersion field. It is necessary to track the version of a field
	// set because it cannot be automatically converted.
	APIVersion string `json:"apiVersion,omitempty" protobuf:"bytes,3,opt,name=apiVersion"`
	// Time is timestamp of when these fields were set. It should always be empty if Operation is 'Apply'
	// +optional
	Time *Time `json:"time,omitempty" protobuf:"bytes,4,opt,name=time"`
<<<<<<< HEAD
	// Fields identifies a set of fields.
	// +optional
	Fields *Fields `json:"fields,omitempty" protobuf:"bytes,5,opt,name=fields,casttype=Fields"`
=======

	// Fields is tombstoned to show why 5 is a reserved protobuf tag.
	//Fields *Fields `json:"fields,omitempty" protobuf:"bytes,5,opt,name=fields,casttype=Fields"`

	// FieldsType is the discriminator for the different fields format and version.
	// There is currently only one possible value: "FieldsV1"
	FieldsType string `json:"fieldsType,omitempty" protobuf:"bytes,6,opt,name=fieldsType"`
	// FieldsV1 holds the first JSON version format as described in the "FieldsV1" type.
	// +optional
	FieldsV1 *FieldsV1 `json:"fieldsV1,omitempty" protobuf:"bytes,7,opt,name=fieldsV1"`
>>>>>>> bc63fde3
}

// ManagedFieldsOperationType is the type of operation which lead to a ManagedFieldsEntry being created.
type ManagedFieldsOperationType string

const (
	ManagedFieldsOperationApply  ManagedFieldsOperationType = "Apply"
	ManagedFieldsOperationUpdate ManagedFieldsOperationType = "Update"
)

<<<<<<< HEAD
// Fields stores a set of fields in a data structure like a Trie.
// To understand how this is used, see: https://github.com/kubernetes-sigs/structured-merge-diff
type Fields struct {
	// Map stores a set of fields in a data structure like a Trie.
	//
	// Each key is either a '.' representing the field itself, and will always map to an empty set,
	// or a string representing a sub-field or item. The string will follow one of these four formats:
	// 'f:<name>', where <name> is the name of a field in a struct, or key in a map
	// 'v:<value>', where <value> is the exact json formatted value of a list item
	// 'i:<index>', where <index> is position of a item in a list
	// 'k:<keys>', where <keys> is a map of  a list item's key fields to their unique values
	// If a key maps to an empty Fields value, the field that key represents is part of the set.
	//
	// The exact format is defined in k8s.io/apiserver/pkg/endpoints/handlers/fieldmanager/internal
	Map map[string]Fields `json:",inline" protobuf:"bytes,1,rep,name=map"`
=======
// FieldsV1 stores a set of fields in a data structure like a Trie, in JSON format.
//
// Each key is either a '.' representing the field itself, and will always map to an empty set,
// or a string representing a sub-field or item. The string will follow one of these four formats:
// 'f:<name>', where <name> is the name of a field in a struct, or key in a map
// 'v:<value>', where <value> is the exact json formatted value of a list item
// 'i:<index>', where <index> is position of a item in a list
// 'k:<keys>', where <keys> is a map of  a list item's key fields to their unique values
// If a key maps to an empty Fields value, the field that key represents is part of the set.
//
// The exact format is defined in sigs.k8s.io/structured-merge-diff
type FieldsV1 struct {
	// Raw is the underlying serialization of this object.
	Raw []byte `json:"-" protobuf:"bytes,1,opt,name=Raw"`
}

// TODO: Table does not generate to protobuf because of the interface{} - fix protobuf
//   generation to support a meta type that can accept any valid JSON. This can be introduced
//   in a v1 because clients a) receive an error if they try to access proto today, and b)
//   once introduced they would be able to gracefully switch over to using it.

// Table is a tabular representation of a set of API resources. The server transforms the
// object into a set of preferred columns for quickly reviewing the objects.
// +k8s:deepcopy-gen:interfaces=k8s.io/apimachinery/pkg/runtime.Object
// +protobuf=false
type Table struct {
	TypeMeta `json:",inline"`
	// Standard list metadata.
	// More info: https://git.k8s.io/community/contributors/devel/sig-architecture/api-conventions.md#types-kinds
	// +optional
	ListMeta `json:"metadata,omitempty"`

	// columnDefinitions describes each column in the returned items array. The number of cells per row
	// will always match the number of column definitions.
	ColumnDefinitions []TableColumnDefinition `json:"columnDefinitions"`
	// rows is the list of items in the table.
	Rows []TableRow `json:"rows"`
}

// TableColumnDefinition contains information about a column returned in the Table.
// +protobuf=false
type TableColumnDefinition struct {
	// name is a human readable name for the column.
	Name string `json:"name"`
	// type is an OpenAPI type definition for this column, such as number, integer, string, or
	// array.
	// See https://github.com/OAI/OpenAPI-Specification/blob/master/versions/2.0.md#data-types for more.
	Type string `json:"type"`
	// format is an optional OpenAPI type modifier for this column. A format modifies the type and
	// imposes additional rules, like date or time formatting for a string. The 'name' format is applied
	// to the primary identifier column which has type 'string' to assist in clients identifying column
	// is the resource name.
	// See https://github.com/OAI/OpenAPI-Specification/blob/master/versions/2.0.md#data-types for more.
	Format string `json:"format"`
	// description is a human readable description of this column.
	Description string `json:"description"`
	// priority is an integer defining the relative importance of this column compared to others. Lower
	// numbers are considered higher priority. Columns that may be omitted in limited space scenarios
	// should be given a higher priority.
	Priority int32 `json:"priority"`
}

// TableRow is an individual row in a table.
// +protobuf=false
type TableRow struct {
	// cells will be as wide as the column definitions array and may contain strings, numbers (float64 or
	// int64), booleans, simple maps, lists, or null. See the type field of the column definition for a
	// more detailed description.
	Cells []interface{} `json:"cells"`
	// conditions describe additional status of a row that are relevant for a human user. These conditions
	// apply to the row, not to the object, and will be specific to table output. The only defined
	// condition type is 'Completed', for a row that indicates a resource that has run to completion and
	// can be given less visual priority.
	// +optional
	Conditions []TableRowCondition `json:"conditions,omitempty"`
	// This field contains the requested additional information about each object based on the includeObject
	// policy when requesting the Table. If "None", this field is empty, if "Object" this will be the
	// default serialization of the object for the current API version, and if "Metadata" (the default) will
	// contain the object metadata. Check the returned kind and apiVersion of the object before parsing.
	// The media type of the object will always match the enclosing list - if this as a JSON table, these
	// will be JSON encoded objects.
	// +optional
	Object runtime.RawExtension `json:"object,omitempty"`
}

// TableRowCondition allows a row to be marked with additional information.
// +protobuf=false
type TableRowCondition struct {
	// Type of row condition. The only defined value is 'Completed' indicating that the
	// object this row represents has reached a completed state and may be given less visual
	// priority than other rows. Clients are not required to honor any conditions but should
	// be consistent where possible about handling the conditions.
	Type RowConditionType `json:"type"`
	// Status of the condition, one of True, False, Unknown.
	Status ConditionStatus `json:"status"`
	// (brief) machine readable reason for the condition's last transition.
	// +optional
	Reason string `json:"reason,omitempty"`
	// Human readable message indicating details about last transition.
	// +optional
	Message string `json:"message,omitempty"`
}

type RowConditionType string

// These are valid conditions of a row. This list is not exhaustive and new conditions may be
// included by other resources.
const (
	// RowCompleted means the underlying resource has reached completion and may be given less
	// visual priority than other resources.
	RowCompleted RowConditionType = "Completed"
)

type ConditionStatus string

// These are valid condition statuses. "ConditionTrue" means a resource is in the condition.
// "ConditionFalse" means a resource is not in the condition. "ConditionUnknown" means kubernetes
// can't decide if a resource is in the condition or not. In the future, we could add other
// intermediate conditions, e.g. ConditionDegraded.
const (
	ConditionTrue    ConditionStatus = "True"
	ConditionFalse   ConditionStatus = "False"
	ConditionUnknown ConditionStatus = "Unknown"
)

// IncludeObjectPolicy controls which portion of the object is returned with a Table.
type IncludeObjectPolicy string

const (
	// IncludeNone returns no object.
	IncludeNone IncludeObjectPolicy = "None"
	// IncludeMetadata serializes the object containing only its metadata field.
	IncludeMetadata IncludeObjectPolicy = "Metadata"
	// IncludeObject contains the full object.
	IncludeObject IncludeObjectPolicy = "Object"
)

// TableOptions are used when a Table is requested by the caller.
// +k8s:deepcopy-gen:interfaces=k8s.io/apimachinery/pkg/runtime.Object
type TableOptions struct {
	TypeMeta `json:",inline"`

	// NoHeaders is only exposed for internal callers. It is not included in our OpenAPI definitions
	// and may be removed as a field in a future release.
	NoHeaders bool `json:"-"`

	// includeObject decides whether to include each object along with its columnar information.
	// Specifying "None" will return no object, specifying "Object" will return the full object contents, and
	// specifying "Metadata" (the default) will return the object's metadata in the PartialObjectMetadata kind
	// in version v1beta1 of the meta.k8s.io API group.
	IncludeObject IncludeObjectPolicy `json:"includeObject,omitempty" protobuf:"bytes,1,opt,name=includeObject,casttype=IncludeObjectPolicy"`
}

// PartialObjectMetadata is a generic representation of any object with ObjectMeta. It allows clients
// to get access to a particular ObjectMeta schema without knowing the details of the version.
// +k8s:deepcopy-gen:interfaces=k8s.io/apimachinery/pkg/runtime.Object
type PartialObjectMetadata struct {
	TypeMeta `json:",inline"`
	// Standard object's metadata.
	// More info: https://git.k8s.io/community/contributors/devel/sig-architecture/api-conventions.md#metadata
	// +optional
	ObjectMeta `json:"metadata,omitempty" protobuf:"bytes,1,opt,name=metadata"`
}

// PartialObjectMetadataList contains a list of objects containing only their metadata
// +k8s:deepcopy-gen:interfaces=k8s.io/apimachinery/pkg/runtime.Object
type PartialObjectMetadataList struct {
	TypeMeta `json:",inline"`
	// Standard list metadata.
	// More info: https://git.k8s.io/community/contributors/devel/sig-architecture/api-conventions.md#types-kinds
	// +optional
	ListMeta `json:"metadata,omitempty" protobuf:"bytes,1,opt,name=metadata"`

	// items contains each of the included items.
	Items []PartialObjectMetadata `json:"items" protobuf:"bytes,2,rep,name=items"`
>>>>>>> bc63fde3
}<|MERGE_RESOLUTION|>--- conflicted
+++ resolved
@@ -246,22 +246,6 @@
 	// +patchStrategy=merge
 	OwnerReferences []OwnerReference `json:"ownerReferences,omitempty" patchStrategy:"merge" patchMergeKey:"uid" protobuf:"bytes,13,rep,name=ownerReferences"`
 
-<<<<<<< HEAD
-	// An initializer is a controller which enforces some system invariant at object creation time.
-	// This field is a list of initializers that have not yet acted on this object. If nil or empty,
-	// this object has been completely initialized. Otherwise, the object is considered uninitialized
-	// and is hidden (in list/watch and get calls) from clients that haven't explicitly asked to
-	// observe uninitialized objects.
-	//
-	// When an object is created, the system will populate this list with the current set of initializers.
-	// Only privileged users may set or modify this list. Once it is empty, it may not be modified further
-	// by any user.
-	//
-	// DEPRECATED - initializers are an alpha field and will be removed in v1.15.
-	Initializers *Initializers `json:"initializers,omitempty" protobuf:"bytes,16,opt,name=initializers"`
-
-=======
->>>>>>> bc63fde3
 	// Must be empty before the object is deleted from the registry. Each entry
 	// is an identifier for the responsible component that will remove the entry
 	// from the list. If the deletionTimestamp of the object is non-nil, entries
@@ -275,23 +259,6 @@
 	// This field is not set anywhere right now and apiserver is going to ignore it if set in create or update request.
 	// +optional
 	ClusterName string `json:"clusterName,omitempty" protobuf:"bytes,15,opt,name=clusterName"`
-<<<<<<< HEAD
-
-	// ManagedFields maps workflow-id and version to the set of fields
-	// that are managed by that workflow. This is mostly for internal
-	// housekeeping, and users typically shouldn't need to set or
-	// understand this field. A workflow can be the user's name, a
-	// controller's name, or the name of a specific apply path like
-	// "ci-cd". The set of fields is always in the version that the
-	// workflow used when modifying the object.
-	//
-	// This field is alpha and can be changed or removed without notice.
-	//
-	// +optional
-	ManagedFields []ManagedFieldsEntry `json:"managedFields,omitempty" protobuf:"bytes,17,rep,name=managedFields"`
-}
-=======
->>>>>>> bc63fde3
 
 	// ManagedFields maps workflow-id and version to the set of fields
 	// that are managed by that workflow. This is mostly for internal
@@ -1133,11 +1100,6 @@
 	// Time is timestamp of when these fields were set. It should always be empty if Operation is 'Apply'
 	// +optional
 	Time *Time `json:"time,omitempty" protobuf:"bytes,4,opt,name=time"`
-<<<<<<< HEAD
-	// Fields identifies a set of fields.
-	// +optional
-	Fields *Fields `json:"fields,omitempty" protobuf:"bytes,5,opt,name=fields,casttype=Fields"`
-=======
 
 	// Fields is tombstoned to show why 5 is a reserved protobuf tag.
 	//Fields *Fields `json:"fields,omitempty" protobuf:"bytes,5,opt,name=fields,casttype=Fields"`
@@ -1148,7 +1110,6 @@
 	// FieldsV1 holds the first JSON version format as described in the "FieldsV1" type.
 	// +optional
 	FieldsV1 *FieldsV1 `json:"fieldsV1,omitempty" protobuf:"bytes,7,opt,name=fieldsV1"`
->>>>>>> bc63fde3
 }
 
 // ManagedFieldsOperationType is the type of operation which lead to a ManagedFieldsEntry being created.
@@ -1159,23 +1120,6 @@
 	ManagedFieldsOperationUpdate ManagedFieldsOperationType = "Update"
 )
 
-<<<<<<< HEAD
-// Fields stores a set of fields in a data structure like a Trie.
-// To understand how this is used, see: https://github.com/kubernetes-sigs/structured-merge-diff
-type Fields struct {
-	// Map stores a set of fields in a data structure like a Trie.
-	//
-	// Each key is either a '.' representing the field itself, and will always map to an empty set,
-	// or a string representing a sub-field or item. The string will follow one of these four formats:
-	// 'f:<name>', where <name> is the name of a field in a struct, or key in a map
-	// 'v:<value>', where <value> is the exact json formatted value of a list item
-	// 'i:<index>', where <index> is position of a item in a list
-	// 'k:<keys>', where <keys> is a map of  a list item's key fields to their unique values
-	// If a key maps to an empty Fields value, the field that key represents is part of the set.
-	//
-	// The exact format is defined in k8s.io/apiserver/pkg/endpoints/handlers/fieldmanager/internal
-	Map map[string]Fields `json:",inline" protobuf:"bytes,1,rep,name=map"`
-=======
 // FieldsV1 stores a set of fields in a data structure like a Trie, in JSON format.
 //
 // Each key is either a '.' representing the field itself, and will always map to an empty set,
@@ -1351,5 +1295,4 @@
 
 	// items contains each of the included items.
 	Items []PartialObjectMetadata `json:"items" protobuf:"bytes,2,rep,name=items"`
->>>>>>> bc63fde3
 }