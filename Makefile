--- conflicted
+++ resolved
@@ -161,14 +161,6 @@
 tools:
 	go build -o build/_output/bin/get-hardware-details cmd/get-hardware-details/main.go
 
-.PHONY: wait-for-ironic
-wait-for-ironic:
-<<<<<<< HEAD
-	go build -o build/_output/bin/wat-for-ironic cmd/wait-for-ironic/main.go
-=======
-	go build -o build/_output/bin/wait-for-ironic cmd/wait-for-ironic/main.go
->>>>>>> 9a3631df
-
 .PHONY: deploy
 deploy:
 	cd deploy && kustomize edit set namespace $(RUN_NAMESPACE) && cd ..
