package demo

import (
	"time"

	metav1 "k8s.io/apimachinery/pkg/apis/meta/v1"

	"github.com/go-logr/logr"
	logz "sigs.k8s.io/controller-runtime/pkg/log/zap"

	metal3v1alpha1 "github.com/metal3-io/baremetal-operator/apis/metal3.io/v1alpha1"
	"github.com/metal3-io/baremetal-operator/pkg/bmc"
	"github.com/metal3-io/baremetal-operator/pkg/provisioner"
)

var log = logz.New().WithName("provisioner").WithName("demo")
var deprovisionRequeueDelay = time.Second * 10
var provisionRequeueDelay = time.Second * 10

const (
	// RegistrationErrorHost is a host that fails the registration
	// process.
	RegistrationErrorHost string = "demo-registration-error"

	// RegisteringHost is a host that is in the process of being
	// registered.
	RegisteringHost string = "demo-registering"

	// ReadyHost is a host that is ready to be used.
	ReadyHost string = "demo-ready"

	// InspectingHost is a host that is having its hardware scanned.
	InspectingHost string = "demo-inspecting"

	// PreparingErrorHost is a host that started preparing but failed.
	PreparingErrorHost string = "demo-preparing-error"

	// PreparingHost is a host that is in the middle of preparing.
	PreparingHost string = "demo-preparing"

	// ValidationErrorHost is a host that started provisioning but
	// failed validation.
	ValidationErrorHost string = "demo-validation-error"

	// ProvisioningHost is a host that is in the middle of
	// provisioning.
	ProvisioningHost string = "demo-provisioning"

	// ProvisionedHost is a host that has had an image provisioned.
	ProvisionedHost string = "demo-provisioned"
)

// Provisioner implements the provisioning.Provisioner interface
// and uses Ironic to manage the host.
type demoProvisioner struct {
	// the object metadata of the BareMetalHost resource
	objectMeta metav1.ObjectMeta
	// the provisioning ID for this host
	provID string
	// the bmc credentials
	bmcCreds bmc.Credentials
	// a logger configured for this host
	log logr.Logger
	// an event publisher for recording significant events
	publisher provisioner.EventPublisher
}

// New returns a new demo Provisioner
func New(hostData provisioner.HostData, publisher provisioner.EventPublisher) (provisioner.Provisioner, error) {
	p := &demoProvisioner{
		objectMeta: hostData.ObjectMeta,
		provID:     hostData.ProvisionerID,
		bmcCreds:   hostData.BMCCredentials,
		log:        log.WithValues("host", hostData.ObjectMeta.Name),
		publisher:  publisher,
	}
	return p, nil
}

func (m *demoProvisioner) HasProvisioningCapacity() (result bool, err error) {
	return true, nil
}

// ValidateManagementAccess tests the connection information for the
// host to verify that the location and credentials work.
func (p *demoProvisioner) ValidateManagementAccess(data provisioner.ManagementAccessData, credentialsChanged, force bool) (result provisioner.Result, provID string, err error) {
	p.log.Info("testing management access")

	hostName := p.objectMeta.Name

	switch hostName {

	case RegistrationErrorHost:
		// We have set an error, so Reconcile() will stop
		result.ErrorMessage = "failed to register new host"
		p.log.Info("setting registration error")

	case RegisteringHost:
		// Always mark the host as dirty so it never moves past this
		// point.
		result.Dirty = true
		result.RequeueAfter = time.Second * 5

	default:
		if p.provID == "" {
			provID = p.objectMeta.Name
			p.log.Info("setting provisioning id", "provisioningID", provID)
			result.Dirty = true
		}
	}

	return
}

// InspectHardware updates the HardwareDetails field of the host with
// details of devices discovered on the hardware. It may be called
// multiple times, and should return true for its dirty flag until the
// inspection is completed.
<<<<<<< HEAD
func (p *demoProvisioner) InspectHardware(data provisioner.InspectData, force bool) (result provisioner.Result, details *metal3v1alpha1.HardwareDetails, err error) {
	hostName := p.objectMeta.Name
=======
func (p *demoProvisioner) InspectHardware(force, refresh bool) (result provisioner.Result, details *metal3v1alpha1.HardwareDetails, err error) {
	p.log.Info("inspecting hardware", "status", p.host.OperationalStatus())

	hostName := p.host.ObjectMeta.Name
>>>>>>> 488efeda

	if hostName == InspectingHost {
		// set dirty so we don't allow the host to progress past this
		// state in Reconcile()
		result.Dirty = true
		result.RequeueAfter = time.Second * 5
		return
	}

	p.log.Info("continuing inspection by setting details")
	details =
		&metal3v1alpha1.HardwareDetails{
			RAMMebibytes: 128 * 1024,
			NIC: []metal3v1alpha1.NIC{
				{
					Name:      "nic-1",
					Model:     "virt-io",
					MAC:       "some:mac:address",
					IP:        "192.168.100.1",
					SpeedGbps: 1,
					PXE:       true,
				},
				{
					Name:      "nic-2",
					Model:     "e1000",
					MAC:       "some:other:mac:address",
					IP:        "192.168.100.2",
					SpeedGbps: 1,
					PXE:       false,
				},
			},
			Storage: []metal3v1alpha1.Storage{
				{
					Name:       "disk-1 (boot)",
					Rotational: false,
					SizeBytes:  metal3v1alpha1.TebiByte * 93,
					Model:      "Dell CFJ61",
				},
				{
					Name:       "disk-2",
					Rotational: false,
					SizeBytes:  metal3v1alpha1.TebiByte * 93,
					Model:      "Dell CFJ61",
				},
			},
			CPU: metal3v1alpha1.CPU{
				Arch:           "x86_64",
				Model:          "Core 2 Duo",
				ClockMegahertz: 3.0 * metal3v1alpha1.GigaHertz,
				Flags:          []string{"lm", "hypervisor", "vmx"},
				Count:          1,
			},
		}
	p.publisher("InspectionComplete", "Hardware inspection completed")

	return
}

// UpdateHardwareState fetches the latest hardware state of the server
// and updates the HardwareDetails field of the host with details. It
// is expected to do this in the least expensive way possible, such as
// reading from a cache.
func (p *demoProvisioner) UpdateHardwareState() (hwState provisioner.HardwareState, err error) {
	p.log.Info("updating hardware state")
	return
}

// Prepare remove existing configuration and set new configuration
func (p *demoProvisioner) Prepare(data provisioner.PrepareData, unprepared bool) (result provisioner.Result, started bool, err error) {
	hostName := p.objectMeta.Name

	switch hostName {

	case PreparingErrorHost:
		p.log.Info("preparing error host")
		result.ErrorMessage = "preparing failed"

	case PreparingHost:
		p.log.Info("preparing host")
		result.Dirty = true
		result.RequeueAfter = time.Second * 5

	default:
		p.log.Info("finished preparing")
	}

	return result, false, nil
}

// Adopt notifies the provisioner that the state machine believes the host
// to be currently provisioned, and that it should be managed as such.
func (p *demoProvisioner) Adopt(data provisioner.AdoptData, force bool) (result provisioner.Result, err error) {
	p.log.Info("adopting host")
	result.Dirty = false
	return
}

// Provision writes the image from the host spec to the host. It may
// be called multiple times, and should return true for its dirty flag
// until the deprovisioning operation is completed.
func (p *demoProvisioner) Provision(data provisioner.ProvisionData) (result provisioner.Result, err error) {

	hostName := p.objectMeta.Name
	p.log.Info("provisioning image to host")

	switch hostName {

	case ValidationErrorHost:
		p.log.Info("setting validation error")
		result.ErrorMessage = "validation failed"

	case ProvisioningHost:
		p.log.Info("provisioning host")
		result.Dirty = true
		result.RequeueAfter = time.Second * 5

	default:
		p.log.Info("finished provisioning")
	}

	return result, nil
}

// Deprovision removes the host from the image. It may be called
// multiple times, and should return true for its dirty flag until the
// deprovisioning operation is completed.
func (p *demoProvisioner) Deprovision(force bool) (result provisioner.Result, err error) {

	hostName := p.objectMeta.Name
	switch hostName {
	default:
		return result, nil
	}

	// p.log.Info("ensuring host is removed")

	// result.RequeueAfter = deprovisionRequeueDelay

	// // NOTE(dhellmann): In order to simulate a multi-step process,
	// // modify some of the status data structures. This is likely not
	// // necessary once we really have Demo doing the deprovisioning
	// // and we can monitor it's status.

	// if p.host.Status.HardwareDetails != nil {
	// 	p.publisher("DeprovisionStarted", "Image deprovisioning started")
	// 	p.log.Info("clearing hardware details")
	// 	p.host.Status.HardwareDetails = nil
	// 	result.Dirty = true
	// 	return result, nil
	// }

	// if p.host.Status.Provisioning.ID != "" {
	// 	p.log.Info("clearing provisioning id")
	// 	p.host.Status.Provisioning.ID = ""
	// 	result.Dirty = true
	// 	return result, nil
	// }

	// p.publisher("DeprovisionComplete", "Image deprovisioning completed")
	// return result, nil
}

// Delete removes the host from the provisioning system. It may be
// called multiple times, and should return true for its dirty flag
// until the deprovisioning operation is completed.
func (p *demoProvisioner) Delete() (result provisioner.Result, err error) {
	p.log.Info("deleting host")
	return result, nil
}

// PowerOn ensures the server is powered on independently of any image
// provisioning operation.
func (p *demoProvisioner) PowerOn() (result provisioner.Result, err error) {

	hostName := p.objectMeta.Name
	switch hostName {
	default:
		return result, nil
	}

	// p.log.Info("ensuring host is powered on")

	// if !p.host.Status.PoweredOn {
	// 	p.host.Status.PoweredOn = true
	// 	result.Dirty = true
	// 	return result, nil
	// }

	// return result, nil
}

// PowerOff ensures the server is powered off independently of any image
// provisioning operation.
func (p *demoProvisioner) PowerOff(rebootMode metal3v1alpha1.RebootMode) (result provisioner.Result, err error) {

	hostName := p.objectMeta.Name
	switch hostName {
	default:
		return result, nil
	}

	// p.log.Info("ensuring host is powered off")

	// if p.host.Status.PoweredOn {
	// 	p.host.Status.PoweredOn = false
	// 	result.Dirty = true
	// 	return result, nil
	// }

	// return result, nil
}

// IsReady always returns true for the demo provisioner
func (p *demoProvisioner) IsReady() (result bool, err error) {
	return true, nil
}<|MERGE_RESOLUTION|>--- conflicted
+++ resolved
@@ -116,15 +116,8 @@
 // details of devices discovered on the hardware. It may be called
 // multiple times, and should return true for its dirty flag until the
 // inspection is completed.
-<<<<<<< HEAD
-func (p *demoProvisioner) InspectHardware(data provisioner.InspectData, force bool) (result provisioner.Result, details *metal3v1alpha1.HardwareDetails, err error) {
-	hostName := p.objectMeta.Name
-=======
-func (p *demoProvisioner) InspectHardware(force, refresh bool) (result provisioner.Result, details *metal3v1alpha1.HardwareDetails, err error) {
-	p.log.Info("inspecting hardware", "status", p.host.OperationalStatus())
-
-	hostName := p.host.ObjectMeta.Name
->>>>>>> 488efeda
+func (p *demoProvisioner) InspectHardware(data provisioner.InspectData, force, refresh bool) (result provisioner.Result, details *metal3v1alpha1.HardwareDetails, err error) {
+	hostName := p.objectMeta.Name
 
 	if hostName == InspectingHost {
 		// set dirty so we don't allow the host to progress past this
