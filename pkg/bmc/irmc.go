package bmc

import (
	"net/url"
)

func init() {
	registerFactory("irmc", newIRMCAccessDetails)
}

func newIRMCAccessDetails(parsedURL *url.URL) (AccessDetails, error) {
	return &iRMCAccessDetails{
		bmcType:  parsedURL.Scheme,
		portNum:  parsedURL.Port(),
		hostname: parsedURL.Hostname(),
	}, nil
}

type iRMCAccessDetails struct {
	bmcType  string
	portNum  string
	hostname string
}

func (a *iRMCAccessDetails) Type() string {
	return a.bmcType
}

// NeedsMAC returns true when the host is going to need a separate
// port created rather than having it discovered.
func (a *iRMCAccessDetails) NeedsMAC() bool {
	return false
}

func (a *iRMCAccessDetails) Driver() string {
	return "irmc"
}

// DriverInfo returns a data structure to pass as the DriverInfo
// parameter when creating a node in Ironic. The structure is
// pre-populated with the access information, and the caller is
// expected to add any other information that might be needed (such as
// the kernel and ramdisk locations).
func (a *iRMCAccessDetails) DriverInfo(bmcCreds Credentials) map[string]interface{} {
	result := map[string]interface{}{
		"irmc_username": bmcCreds.Username,
		"irmc_password": bmcCreds.Password,
		"irmc_address":  a.hostname,
	}

	if a.portNum != "" {
		result["irmc_port"] = a.portNum
	}

	return result
}

func (a *iRMCAccessDetails) BootInterface() string {
	return "pxe"
}

func (a *iRMCAccessDetails) ManagementInterface() string {
	return ""
}

func (a *iRMCAccessDetails) PowerInterface() string {
	return ""
}

func (a *iRMCAccessDetails) RAIDInterface() string {
<<<<<<< HEAD
	return ""
=======
	return "irmc"
>>>>>>> 7c1f34c2
}

func (a *iRMCAccessDetails) VendorInterface() string {
	return ""
}<|MERGE_RESOLUTION|>--- conflicted
+++ resolved
@@ -68,11 +68,7 @@
 }
 
 func (a *iRMCAccessDetails) RAIDInterface() string {
-<<<<<<< HEAD
-	return ""
-=======
 	return "irmc"
->>>>>>> 7c1f34c2
 }
 
 func (a *iRMCAccessDetails) VendorInterface() string {
