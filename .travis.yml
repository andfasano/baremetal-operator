language: go

sudo: false

services:
  - docker

go:
  - "1.13.7"

before_install:
  - git clone --depth=1 https://github.com/operator-framework/operator-sdk $GOPATH/src/github.com/operator-framework/operator-sdk && pushd $GOPATH/src/github.com/operator-framework/operator-sdk && make tidy && make install && popd

env:
  - TARGET=unit-verbose
  - TARGET=docker
<<<<<<< HEAD
  - TARGET=golint-check
=======
  - TARGET=lint
>>>>>>> 22f98ae3

script: make $TARGET<|MERGE_RESOLUTION|>--- conflicted
+++ resolved
@@ -14,10 +14,6 @@
 env:
   - TARGET=unit-verbose
   - TARGET=docker
-<<<<<<< HEAD
-  - TARGET=golint-check
-=======
   - TARGET=lint
->>>>>>> 22f98ae3
 
 script: make $TARGET